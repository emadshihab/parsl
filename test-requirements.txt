--- conflicted
+++ resolved
@@ -10,8 +10,5 @@
 sphinx_rtd_theme
 mypy==0.761
 sqlalchemy-stubs
-<<<<<<< HEAD
 typing_extensions   # to get newer type checking features - specifically PEP 589 on python <3.8
-=======
-Sphinx==2.2.0
->>>>>>> 0e0504ae
+Sphinx==2.2.0