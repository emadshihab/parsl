--- conflicted
+++ resolved
@@ -148,15 +148,9 @@
         self._checkpoint_timer = None
         self.checkpoint_mode = config.checkpoint_mode
 
-<<<<<<< HEAD
-        data_manager = DataManager(self, max_threads=config.data_management_max_threads)
+        self.data_manager = DataManager(self, max_threads=config.data_management_max_threads)
         self.executors = {} # type: Dict[str, ParslExecutor]
-        self.add_executors(config.executors + [data_manager])
-=======
-        self.data_manager = DataManager(self, max_threads=config.data_management_max_threads)
-        self.executors = {}
         self.add_executors(config.executors + [self.data_manager])
->>>>>>> 6f59b773
 
         if self.checkpoint_mode == "periodic":
             try:
