import atexit
import itertools
import logging
import os
import pathlib
import pickle
import random
import typeguard
import inspect
import threading
import sys
import datetime
from getpass import getuser
from typing import Optional
from typing_extensions import TypedDict
from uuid import uuid4
from socket import gethostname
from concurrent.futures import Future
from functools import partial

# only for type checking:
from typing import Any, Callable, Dict, Iterable, Optional, Union, List, Sequence, Tuple, cast
from parsl.channels.base import Channel
from parsl.providers.provider_base import Channeled, MultiChanneled, ExecutionProvider

import parsl
from parsl.app.errors import RemoteExceptionWrapper
from parsl.app.futures import DataFuture
from parsl.config import Config
from parsl.data_provider.data_manager import DataManager
from parsl.data_provider.files import File
from parsl.dataflow.error import BadCheckpoint, ConfigurationError, DependencyError, DuplicateTaskError
from parsl.dataflow.flow_control import FlowControl, FlowNoControl, Timer
from parsl.dataflow.futures import AppFuture
from parsl.dataflow.memoization import Memoizer
from parsl.dataflow.rundirs import make_rundir
from parsl.dataflow.states import States, FINAL_FAILURE_STATES
from parsl.dataflow.taskrecord import TaskRecord
from parsl.dataflow.usage_tracking.usage import UsageTracker
from parsl.executors.base import ParslExecutor # for mypy
from parsl.executors.threads import ThreadPoolExecutor
from parsl.utils import get_version, get_std_fname_mode

from parsl.monitoring.message_type import MessageType


logger = logging.getLogger(__name__)

class DataFlowKernel(object):
    """The DataFlowKernel adds dependency awareness to an existing executor.

    It is responsible for managing futures, such that when dependencies are resolved,
    pending tasks move to the runnable state.

    Here is a simplified diagram of what happens internally::

         User             |        DFK         |    Executor
        ----------------------------------------------------------
                          |                    |
               Task-------+> +Submit           |
             App_Fu<------+--|                 |
                          |  Dependencies met  |
                          |         task-------+--> +Submit
                          |        Ex_Fu<------+----|

    """

    def __init__(self, config: Config =Config()) -> None:
        """Initialize the DataFlowKernel.

        Parameters
        ----------
        config : Config
            A specification of all configuration options. For more details see the
            :class:~`parsl.config.Config` documentation.
        """

        # this will be used to check cleanup only happens once
        self.cleanup_called = False

        if isinstance(config, dict):
            raise ConfigurationError(
                    'Expected `Config` class, received dictionary. For help, '
                    'see http://parsl.readthedocs.io/en/stable/stubs/parsl.config.Config.html')
        self._config = config
        self.run_dir = make_rundir(config.run_dir)

        if config.initialize_logging:
            parsl.set_file_logger("{}/parsl.log".format(self.run_dir), level=logging.DEBUG)

        logger.debug("Starting DataFlowKernel with config\n{}".format(config))
        logger.info("Parsl version: {}".format(get_version()))

        self.checkpoint_lock = threading.Lock()

        self.usage_tracker = UsageTracker(self)
        self.usage_tracker.send_message()

        # Monitoring
        self.run_id = str(uuid4())
        self.tasks_completed_count = 0
        self.tasks_failed_count = 0

        self.monitoring = config.monitoring
        # hub address and port for interchange to connect
        self.hub_address = None  # type: Optional[str]
        self.hub_interchange_port = None  # type: Optional[int]
        if self.monitoring:
            if self.monitoring.logdir is None:
                self.monitoring.logdir = self.run_dir
            self.hub_address = self.monitoring.hub_address
            self.hub_interchange_port = self.monitoring.start(self.run_id)

        self.time_began = datetime.datetime.now()
        self.time_completed = None # type: Optional[datetime.datetime]

        # TODO: make configurable
        logger.info("Run id is: " + self.run_id)

        self.workflow_name = None
        if self.monitoring is not None and self.monitoring.workflow_name is not None:
            self.workflow_name = self.monitoring.workflow_name
        else:
            for frame in inspect.stack():
                fname = os.path.basename(str(frame.filename))
                parsl_file_names = ['dflow.py', 'typeguard.py']
                # Find first file name not considered a parsl file
                if fname not in parsl_file_names:
                    self.workflow_name = fname
                    break

        self.workflow_version = str(self.time_began.replace(microsecond=0))
        if self.monitoring is not None and self.monitoring.workflow_version is not None:
            self.workflow_version = self.monitoring.workflow_version

        workflow_info = {
                'python_version': "{}.{}.{}".format(sys.version_info.major,
                                                    sys.version_info.minor,
                                                    sys.version_info.micro),
                'parsl_version': get_version(),
                "time_began": self.time_began,
                'time_completed': None,
                'workflow_duration': None,
                'run_id': self.run_id,
                'workflow_name': self.workflow_name,
                'workflow_version': self.workflow_version,
                'rundir': self.run_dir,
                'tasks_completed_count': self.tasks_completed_count,
                'tasks_failed_count': self.tasks_failed_count,
                'user': getuser(),
                'host': gethostname(),
        }

        if self.monitoring:
            self.monitoring.send(MessageType.WORKFLOW_INFO,
                                 workflow_info)

        checkpoints = self.load_checkpoints(config.checkpoint_files)
        self.memoizer = Memoizer(self, memoize=config.app_cache, checkpoint=checkpoints)
        self.checkpointed_tasks = 0
        self._checkpoint_timer = None
        self.checkpoint_mode = config.checkpoint_mode

        self.data_manager = DataManager(self)
        self.executors = {} # type: Dict[str, ParslExecutor]
        data_manager_executor = ThreadPoolExecutor(max_threads=config.data_management_max_threads, label='data_manager')
        self.add_executors(config.executors + [data_manager_executor])

        if self.checkpoint_mode == "periodic":
            try:
                if config.checkpoint_period is None:
                    raise ValueError("Checkpoint period cannot be none with periodic checkpoint mode")
                    # TODO: a more type driven approach to this would be to make a single checkpoint
                    # configuration super-type, where a 'periodic' subtype would contain the
                    # period time data, but the other subtypes would not.
                else:
                    h, m, s = map(int, config.checkpoint_period.split(':'))
                    checkpoint_period = (h * 3600) + (m * 60) + s
                    self._checkpoint_timer = Timer(self.checkpoint, interval=checkpoint_period, name="Checkpoint")
            except Exception:
                logger.error("invalid checkpoint_period provided: {0} expected HH:MM:SS".format(config.checkpoint_period))
                self._checkpoint_timer = Timer(self.checkpoint, interval=(30 * 60), name="Checkpoint")

        # if we use the functionality of dynamically adding executors
        # all executors should be managed.
        if any([x.managed for x in config.executors]):
            self.flowcontrol = FlowControl(self) # type: Union[FlowControl, FlowNoControl] # TODO: there should be a class based interface definition for what FlowControl means
        else:
            self.flowcontrol = FlowNoControl(self)

        self.task_count = 0
        self.tasks = {} # type: Dict[int, TaskRecord]
        self.submitter_lock = threading.Lock()

        atexit.register(self.atexit_cleanup)

    def _create_task_log_info(self, task_id: int, fail_mode: str) -> Dict[str, Any]:
        """
        Create the dictionary that will be included in the log.
        """

<<<<<<< HEAD
        # because self.tasks[task_id] is now a TaskRecord not a Dict[str,...], type checking
        # can't do enough type checking if just iterating over this list of keys to copy
        # and the assignments need to be written out explicitly.
        # info_to_monitor = ['func_name', 'fn_hash', 'memoize', 'checkpoint', 'fail_count',
        #                   'status', 'id', 'time_submitted', 'time_returned', 'executor']

        task_log_info = {} # type: Dict[str, Any]

        task_log_info["task_func_name"] = self.tasks[task_id]['func_name']
        task_log_info["task_fn_hash"] = self.tasks[task_id]['fn_hash']
        task_log_info["task_memoize"] = self.tasks[task_id]['memoize']
        task_log_info["task_checkpoint"] = self.tasks[task_id]['checkpoint']
        task_log_info["task_fail_count"] = self.tasks[task_id]['fail_count']
        task_log_info["task_status"] = self.tasks[task_id]['status']
        task_log_info["task_id"] = self.tasks[task_id]['id']
        task_log_info["task_time_submitted"] = self.tasks[task_id]['time_submitted']
        task_log_info["task_time_returned"] = self.tasks[task_id]['time_returned']
        task_log_info["task_executor"] = self.tasks[task_id]['executor']
=======
        info_to_monitor = ['func_name', 'fn_hash', 'memoize', 'fail_count', 'status',
                           'id', 'time_submitted', 'time_returned', 'executor']
>>>>>>> a33d465b

        task_log_info['run_id'] = self.run_id
        task_log_info['timestamp'] = datetime.datetime.now()
        task_log_info['task_status_name'] = self.tasks[task_id]['status'].name
        task_log_info['tasks_failed_count'] = self.tasks_failed_count
        task_log_info['tasks_completed_count'] = self.tasks_completed_count
        task_log_info['task_inputs'] = str(self.tasks[task_id]['kwargs'].get('inputs', None))
        task_log_info['task_outputs'] = str(self.tasks[task_id]['kwargs'].get('outputs', None))
        task_log_info['task_stdin'] = self.tasks[task_id]['kwargs'].get('stdin', None)
        stdout_spec = self.tasks[task_id]['kwargs'].get('stdout', None)
        stderr_spec = self.tasks[task_id]['kwargs'].get('stderr', None)
        try:
            stdout_name, stdout_mode = get_std_fname_mode('stdout', stdout_spec)
        except Exception as e:
            logger.warning("Incorrect stdout format {} for Task {}".format(stdout_spec, task_id))
            stdout_name, stdout_mode = str(e), None
        try:
            stderr_name, stderr_mode = get_std_fname_mode('stderr', stderr_spec)
        except Exception as e:
            logger.warning("Incorrect stderr format {} for Task {}".format(stderr_spec, task_id))
            stderr_name, stderr_mode = str(e), None
        stdout_spec = ";".join((stdout_name, stdout_mode)) if stdout_mode else stdout_name
        stderr_spec = ";".join((stderr_name, stderr_mode)) if stderr_mode else stderr_name
        task_log_info['task_stdout'] = stdout_spec
        task_log_info['task_stderr'] = stderr_spec
        task_log_info['task_fail_history'] = None
        if self.tasks[task_id]['fail_history'] is not None:
            task_log_info['task_fail_history'] = ",".join(self.tasks[task_id]['fail_history'])
        task_log_info['task_depends'] = None
        task_log_info['task_depends'] = ",".join([str(t.tid) for t in self.tasks[task_id]['depends']
                                                      if isinstance(t, AppFuture) or isinstance(t, DataFuture)])
        task_log_info['task_elapsed_time'] = None

        # explicit variables for None reasoning
        time_returned = self.tasks[task_id]['time_returned']
        time_submitted = self.tasks[task_id]['time_submitted']
        if time_returned is not None and time_submitted is not None:
            task_log_info['task_elapsed_time'] = (time_returned - time_submitted).total_seconds()
        task_log_info['task_fail_mode'] = fail_mode
        return task_log_info

    def _count_deps(self, depends: List[object]) -> int:
        """Internal.

        Count the number of unresolved futures in the list depends.
        """
        count = 0
        for dep in depends:
            if isinstance(dep, Future):
                if not dep.done():
                    count += 1

        return count

    @property
    def config(self) -> Config:
        """Returns the fully initialized config that the DFK is actively using.

        Returns:
             - config (dict)
        """
        return self._config

    def handle_exec_update(self, task_id: int, future: Future) -> None:
        """This function is called only as a callback from an execution
        attempt reaching a final state (either successfully or failing).

        It will launch retries if necessary, and update the task
        structure.

        Args:
             task_id (int) : Task id ## TODO: push up change to remove this being a UUID
             future (Future) : The future object corresponding to the task which
             makes this callback
        """

        if not isinstance(task_id, int):
            raise ValueError("BENC manual type check 1")

        try:
            res = future.result()
            if isinstance(res, RemoteExceptionWrapper):
                res.reraise()

        except Exception as e:
            logger.debug("Task {} failed".format(task_id))
            # We keep the history separately, since the future itself could be
            # tossed.
            self.tasks[task_id]['fail_history'].append(str(e))
            self.tasks[task_id]['fail_count'] += 1

            if not self._config.lazy_errors:
                logger.exception("Eager fail, skipping retry logic")
                self.tasks[task_id]['status'] = States.failed
                if self.monitoring:
                    task_log_info = self._create_task_log_info(task_id, 'eager')
                    self.monitoring.send(MessageType.TASK_INFO, task_log_info)
                return

            if self.tasks[task_id]['status'] == States.dep_fail:
                logger.info("Task {} failed due to dependency failure so skipping retries".format(task_id))
            elif self.tasks[task_id]['fail_count'] <= self._config.retries:
                self.tasks[task_id]['status'] = States.pending
                logger.info("Task {} marked for retry".format(task_id))

            else:
                logger.exception("Task {} failed after {} retry attempts".format(task_id,
                                                                                 self._config.retries))
                self.tasks[task_id]['status'] = States.failed
                self.tasks_failed_count += 1
                self.tasks[task_id]['time_returned'] = datetime.datetime.now()

        else:
            self.tasks[task_id]['status'] = States.done
            self.tasks_completed_count += 1

            logger.info("Task {} completed".format(task_id))
            self.tasks[task_id]['time_returned'] = datetime.datetime.now()

        if self.tasks[task_id]['app_fu'].stdout is not None:
            logger.info("Standard output for task {} available at {}".format(task_id, self.tasks[task_id]['app_fu'].stdout))
        if self.tasks[task_id]['app_fu'].stderr is not None:
            logger.info("Standard error for task {} available at {}".format(task_id, self.tasks[task_id]['app_fu'].stderr))

        if self.monitoring:
            task_log_info = self._create_task_log_info(task_id, 'lazy')
            self.monitoring.send(MessageType.TASK_INFO, task_log_info)

        # it might be that in the course of the update, we've gone back to being
        # pending - in which case, we should consider ourself for relaunch
        if self.tasks[task_id]['status'] == States.pending:
            self.launch_if_ready(task_id)

        with self.tasks[task_id]['app_fu']._update_lock:

            if not future.done():
                raise ValueError("done callback called, despite future not reporting itself as done")

            try:
                res = future.result()
                if isinstance(res, RemoteExceptionWrapper):
                    res.reraise()
                self.tasks[task_id]['app_fu'].set_result(future.result())

            except Exception as e:
                # we're getting a callabck where future is an arbitrary Future (from the executor) and we've assumed that parsl has decorated it somehow with a retries_left attibute... but the type system doesn't reflect that. TODO: use some protocol based retries_left detection, or perhaps move the retries count into the task record rather than the executor future?
                detyped_future = cast(Any, future)

                if detyped_future.retries_left > 0:
                    # ignore this exception, because assume some later
                    # parent executor, started external to this class,
                    # will provide the answer
                    pass
                else:
                    self.tasks[task_id]['app_fu'].set_exception(e)

        return

    def handle_app_update(self, task_id: int, future: AppFuture, memo_cbk: bool = False) -> None:
        """This function is called as a callback when an AppFuture
        is in its final state.

        It will trigger post-app processing such as checkpointing.

        Args:
             task_id (int) : Task id  [TODO: update master docs - not an int]
             future (Future) : The relevant app future (which should be
                 consistent with the task structure 'app_fu' entry

        KWargs:
             memo_cbk(Bool) : Indicates that the call is coming from a memo update,
             that does not require additional memo updates.
        """

        if not self.tasks[task_id]['app_fu'].done():
            logger.error("Internal consistency error: app_fu is not done for task {}".format(task_id))
        if not self.tasks[task_id]['app_fu'] == future:
            logger.error("Internal consistency error: callback future is not the app_fu in task structure, for task {}".format(task_id))

        if not memo_cbk:
            # Update the memoizer with the new result if this is not a
            # result from a memo lookup and the task has reached a terminal state.
            self.memoizer.update_memo(task_id, self.tasks[task_id], future)

            if self.checkpoint_mode == 'task_exit':
                self.checkpoint(tasks=[task_id])

<<<<<<< HEAD
=======
        # If checkpointing is turned on, wiping app_fu is left to the checkpointing code
        # else we wipe it here.
        if self.checkpoint_mode is None:
            self.wipe_task(task_id)
>>>>>>> a33d465b
        return

    def wipe_task(self, task_id):
        """ Remove task with task_id from the internal tasks table
        """
        del self.tasks[task_id]

    @staticmethod
    def check_staging_inhibited(kwargs: Dict[str, Any]) -> bool:
        return kwargs.get('staging_inhibit_output', False)

    def launch_if_ready(self, task_id: int) -> None:
        """
        launch_if_ready will launch the specified task, if it is ready
        to run (for example, without dependencies, and in pending state).

        This should be called by any piece of the DataFlowKernel that
        thinks a task may have become ready to run.

        It is not an error to call launch_if_ready on a task that is not
        ready to run - launch_if_ready will not incorrectly launch that
        task.

        launch_if_ready is thread safe, so may be called from any thread
        or callback.
        """
        # after launching the task, self.tasks[task_id] is no longer
        # guaranteed to exist (because it can complete fast as part of the
        # submission - eg memoization)
        task_record = self.tasks.get(task_id)
        if task_record is None:
            # assume this task has already been processed to completion
            logger.info("Task {} has no task record. Assuming it has already been processed to completion.".format(task_id))
            return
        if self._count_deps(task_record['depends']) == 0:

            # We can now launch *task*
            new_args, kwargs, exceptions = self.sanitize_and_wrap(task_id,
                                                                  task_record['args'],
                                                                  task_record['kwargs'])
            task_record['args'] = new_args
            task_record['kwargs'] = kwargs
            if not exceptions:
                # There are no dependency errors
                exec_fu = None  # type: Optional[Future[Any]]
                # Acquire a lock, retest the state, launch
                with task_record['task_launch_lock']:
                    if task_record['status'] == States.pending:
                        exec_fu = self.launch_task(
                            task_id, task_record['func'], *new_args, **kwargs)

            else:
                logger.info(
                    "Task {} failed due to dependency failure".format(task_id))
                # Raise a dependency exception
                task_record['status'] = States.dep_fail
                if self.monitoring is not None:
                    task_log_info = self._create_task_log_info(task_id, 'lazy')
                    self.monitoring.send(MessageType.TASK_INFO, task_log_info)

                exec_fu = Future()
                exec_fu.retries_left = 0  # type: ignore
                exec_fu.set_exception(DependencyError(exceptions,
                                                      task_id,
                                                      None))

            if exec_fu:

                try:
                    exec_fu.add_done_callback(partial(self.handle_exec_update, task_id))
                except Exception as e:
                    logger.error("add_done_callback got an exception {} which will be ignored".format(e))

                task_record['exec_fu'] = exec_fu

    def launch_task(self, task_id: int, executable: Callable, *args: Tuple[Any, ...], **kwargs: Dict[str, Any]) -> Future:
        """Handle the actual submission of the task to the executor layer.

        If the app task has the executors attributes not set (default=='all')
        the task is launched on a randomly selected executor from the
        list of executors. This behavior could later be updated to support
        binding to executors based on user specified criteria.

        If the app task specifies a particular set of executors, it will be
        targeted at those specific executors.

        Args:
            task_id (int) : A uuid string that uniquely identifies the task
            executable (callable) : A callable object
            args (list of positional args)
            kwargs (arbitrary keyword arguments)


        Returns:
            Future that tracks the execution of the submitted executable
        """
        self.tasks[task_id]['time_submitted'] = datetime.datetime.now()

        memo_fu = self.memoizer.check_memo(task_id, self.tasks[task_id])
        if memo_fu:
            logger.info("Reusing cached result for task {}".format(task_id))
            return memo_fu

        executor_label = self.tasks[task_id]["executor"]
        try:
            executor = self.executors[executor_label]
        except Exception:
            logger.exception("Task {} requested invalid executor {}: config is\n{}".format(task_id, executor_label, self._config))
            raise ValueError("Task {} requested invalid executor {}".format(task_id, executor_label))

        if self.monitoring is not None and self.monitoring.resource_monitoring_enabled:
            wrapper_logging_level = logging.DEBUG if self.monitoring.monitoring_debug else logging.INFO
            executable = self.monitoring.monitor_wrapper(executable, task_id,
                                                         self.monitoring.monitoring_hub_url,
                                                         self.run_id,
                                                         wrapper_logging_level,
                                                         self.monitoring.resource_monitoring_interval)

        with self.submitter_lock:
            exec_fu = executor.submit(executable, *args, **kwargs)
        self.tasks[task_id]['status'] = States.launched
        if self.monitoring is not None:
            task_log_info = self._create_task_log_info(task_id, 'lazy')
            self.monitoring.send(MessageType.TASK_INFO, task_log_info)

        # exec_fu is an arbitrary future so it doesn't have a retries_left attribute
        # see notes about this elsewhere about moving that value into the task structure
        # out of the exec future
        cast(Any, exec_fu).retries_left = self._config.retries - \
            self.tasks[task_id]['fail_count']
        logger.info("Task {} launched on executor {}".format(task_id, executor.label))
        return exec_fu

    def _add_input_deps(self, executor: str, args: Tuple[Any, ...], kwargs: Dict[str, Any], func: Callable) -> Tuple[Tuple[Any, ...], Dict[str, Any], Callable]:
        """Look for inputs of the app that are files. Give the data manager
        the opportunity to replace a file with a data future for that file,
        for example wrapping the result of a staging action.

        Args:
            - executor (str) : executor where the app is going to be launched
            - args (List) : Positional args to app function
            - kwargs (Dict) : Kwargs to app function
            - func : the function that will be invoked

        Returns:   args, kwargs, (replacement, wrapping) function
        """

        # Return if the task is _*_stage_in
        if executor == 'data_manager':
            return args, kwargs, func

        inputs = kwargs.get('inputs', [])
        for idx, f in enumerate(inputs):
            (inputs[idx], func) = self.data_manager.optionally_stage_in(f, func, executor)

        for kwarg, f in kwargs.items():
            (kwargs[kwarg], func) = self.data_manager.optionally_stage_in(f, func, executor)

        newargs = list(args)
        for idx, f in enumerate(newargs):
            (newargs[idx], func) = self.data_manager.optionally_stage_in(f, func, executor)

        return tuple(newargs), kwargs, func

    def _add_output_deps(self, executor: str, args: Tuple[Any, ...], kwargs: Dict[str, Any], app_fut: AppFuture, func: Callable) -> Callable:
        logger.debug("Adding output dependencies")
        outputs = kwargs.get('outputs', [])
        app_fut._outputs = []
        for idx, f in enumerate(outputs):
            if isinstance(f, File) and not self.check_staging_inhibited(kwargs):
                # replace a File with a DataFuture - either completing when the stageout
                # future completes, or if no stage out future is returned, then when the
                # app itself completes.

                # The staging code will get a clean copy which it is allowed to mutate,
                # while the DataFuture-contained original will not be modified by any staging.
                f_copy = f.cleancopy()
                outputs[idx] = f_copy

                logger.debug("Submitting stage out for output file {}".format(repr(f)))
                stageout_fut = self.data_manager.stage_out(f_copy, executor, app_fut)
                if stageout_fut:
                    logger.debug("Adding a dependency on stageout future for {}".format(repr(f)))
                    app_fut._outputs.append(DataFuture(stageout_fut, f, tid=app_fut.tid))
                else:
                    logger.debug("No stageout dependency for {}".format(repr(f)))
                    app_fut._outputs.append(DataFuture(app_fut, f, tid=app_fut.tid))

                # this is a hook for post-task stageout
                # note that nothing depends on the output - which is maybe a bug
                # in the not-very-tested stageout system?
                newfunc = self.data_manager.replace_task_stage_out(f_copy, func, executor)
                if newfunc:
                    func = newfunc
            else:
                logger.debug("Not performing staging for: {}".format(repr(f)))
                app_fut._outputs.append(DataFuture(app_fut, f, tid=app_fut.tid))
        return func

    def _gather_all_deps(self, args: Tuple[Any, ...], kwargs: Dict[str, Any]) -> List[Any]: # this should be a list of Futures-with-a-tid-annotation-on-them which would need a protocol class change. see sanitize_and_wrap for a place where expecting any future to have a tid too.
        """Count the number of unresolved futures on which a task depends.

        Args:
            - args (List[args]) : The list of args list to the fn
            - kwargs (Dict{kwargs}) : The dict of all kwargs passed to the fn

        Returns:
            - count, [list of dependencies]

        """
        # Check the positional args
        depends = []

        def check_dep(d: Any) -> None:
            if isinstance(d, Future):
                depends.extend([d])

        for dep in args:
            check_dep(dep)

        # Check for explicit kwargs ex, fu_1=<fut>
        for key in kwargs:
            dep = kwargs[key]
            check_dep(dep)

        # Check for futures in inputs=[<fut>...]
        for dep in kwargs.get('inputs', []):
            check_dep(dep)

        return depends


    def sanitize_and_wrap(self, task_id: int, args: Sequence[Any], kwargs: Dict[str, Any]) -> Tuple[List[Any], Dict[str, Any], List[Exception]]:
        """This function should be called only when all the futures we track have been resolved.

        If the user hid futures a level below, we will not catch
        it, and will (most likely) result in a type error.

        Args:
             task_id (int) : Task id
             args (List) : Positional args to app function
             kwargs (Dict) : Kwargs to app function

        Return:
             partial function evaluated with all dependencies in  args, kwargs and kwargs['inputs'] evaluated.


        TODO: mypy note: we take a *tuple* of args but return a *list* of args. That's an (unintentional?) change of type of arg structure which leads me to try to represent the args in TaskRecord as a Sequence 

        """
        dep_failures = []

        # Replace item in args
        new_args = []
        for dep in args:
            if isinstance(dep, Future):
                try:
                    new_args.extend([dep.result()])
                except Exception as e:
                    dep_failures.extend([e])
            else:
                new_args.extend([dep])

        # Check for explicit kwargs ex, fu_1=<fut>
        for key in kwargs:
            dep = kwargs[key]
            if isinstance(dep, Future):
                try:
                    kwargs[key] = dep.result()
                except Exception as e:
                    dep_failures.extend([e])

        # Check for futures in inputs=[<fut>...]
        if 'inputs' in kwargs:
            new_inputs = []
            for dep in kwargs['inputs']:
                if isinstance(dep, Future):
                    try:
                        new_inputs.extend([dep.result()])
                    except Exception as e:
                        dep_failures.extend([e])

                else:
                    new_inputs.extend([dep])
            kwargs['inputs'] = new_inputs

        return new_args, kwargs, dep_failures

    def submit(self, func: Callable, *args: Sequence[Any], executors: Union[str, List[str]] ='all', fn_hash: Optional[str] =None, cache: bool =False, **kwargs: Any) -> AppFuture:
        """Add task to the dataflow system.

        If the app task has the executors attributes not set (default=='all')
        the task will be launched on a randomly selected executor from the
        list of executors. If the app task specifies a particular set of
        executors, it will be targeted at the specified executors.

        >>> IF all deps are met:
        >>>   send to the runnable queue and launch the task
        >>> ELSE:
        >>>   post the task in the pending queue

        Args:
            - func : A function object
            - *args : Args to the function

        KWargs :
            - executors (list or string) : List of executors this call could go to.
                    Default='all'
            - fn_hash (Str) : Hash of the function and inputs
                    Default=None
            - cache (Bool) : To enable memoization or not
            - kwargs (dict) : Rest of the kwargs to the fn passed as dict.

        Returns:
               (AppFuture) [DataFutures,]

        """

        if self.cleanup_called:
            raise ValueError("Cannot submit to a DFK that has been cleaned up")

        task_id = self.task_count
        self.task_count += 1
        if isinstance(executors, str) and executors.lower() == 'all':
            choices = list(e for e in self.executors if e != 'data_manager')
        elif isinstance(executors, list):
            choices = executors
        else:
            raise ValueError("Task {} supplied invalid type for executors: {}".format(task_id, type(executors)))
        executor = random.choice(choices)

        # The below uses func.__name__ before it has been wrapped by any staging code.

        label = kwargs.get('label')
        for kw in ['stdout', 'stderr']:
            if kw in kwargs:
                if kwargs[kw] == parsl.AUTO_LOGNAME:
                    kwargs[kw] = os.path.join(
                            self.run_dir,
                            'task_logs',
                            str(int(task_id / 10000)).zfill(4),  # limit logs to 10k entries per directory
                            'task_{}_{}{}.{}'.format(
                                str(task_id).zfill(4),
                                func.__name__,
                                '' if label is None else '_{}'.format(label),
                                kw)
                    )

        task_def = {'executor': executor,
                    'func_name': func.__name__,
                    'fn_hash': fn_hash,
                    'memoize': cache,
                    'exec_fu': None,
                    'fail_count': 0,
                    'fail_history': [],
                    'status': States.unsched,
                    'id': task_id,
                    'time_submitted': None,
                    'time_returned': None}  # type: TaskRecord

        app_fu = AppFuture(task_def)

        # Transform remote input files to data futures
        args, kwargs, func = self._add_input_deps(executor, args, kwargs, func)

        func = self._add_output_deps(executor, args, kwargs, app_fu, func)

        task_def.update({
                    'args': args,
                    'func': func,
                    'kwargs': kwargs,
                    'app_fu': app_fu})

        if task_id in self.tasks:
            raise DuplicateTaskError(
                "internal consistency error: Task {0} already exists in task list".format(task_id))
        else:
            self.tasks[task_id] = task_def

        # Get the list of dependencies for the task
        depends = self._gather_all_deps(args, kwargs)
        self.tasks[task_id]['depends'] = depends

        depend_descs = []
        for d in depends:
            if isinstance(d, AppFuture) or isinstance(d, DataFuture):
                depend_descs.append("task {}".format(d.tid))
            else:
                depend_descs.append(repr(d))
        logger.info("Task {} submitted for App {}, waiting on {}".format(task_id,
                                                                         task_def['func_name'],
                                                                         ", ".join(depend_descs)))

        self.tasks[task_id]['task_launch_lock'] = threading.Lock()

        app_fu.add_done_callback(partial(self.handle_app_update, task_id))
        self.tasks[task_id]['status'] = States.pending
        logger.debug("Task {} set to pending state with AppFuture: {}".format(task_id, task_def['app_fu']))

        # at this point add callbacks to all dependencies to do a launch_if_ready
        # call whenever a dependency completes.

        # we need to be careful about the order of setting the state to pending,
        # adding the callbacks, and caling launch_if_ready explicitly once always below.

        # I think as long as we call launch_if_ready once after setting pending, then
        # we can add the callback dependencies at any point: if the callbacks all fire
        # before then, they won't cause a launch, but the one below will. if they fire
        # after we set it pending, then the last one will cause a launch, and the
        # explicit one won't.

        for d in depends:

            def callback_adapter(dep_fut: Future) -> None:
                self.launch_if_ready(task_id)

            try:
                d.add_done_callback(callback_adapter)
            except Exception as e:
                logger.error("add_done_callback got an exception {} which will be ignored".format(e))

        self.launch_if_ready(task_id)

        return task_def['app_fu']

    # it might also be interesting to assert that all DFK
    # tasks are in a "final" state (3,4,5) when the DFK
    # is closed down, and report some kind of warning.
    # although really I'd like this to drain properly...
    # and a drain function might look like this.
    # If tasks have their states changed, this won't work properly
    # but we can validate that...
    def log_task_states(self) -> None:
        logger.info("Summary of tasks in DFK:")

        total_summarised = 0

        keytasks = []
        for tid in self.tasks:
            keytasks.append((self.tasks[tid]['status'], tid))

        def first(t: Sequence[Any]) -> Any:
            return t[0]

        sorted_keytasks = sorted(keytasks, key=first)

        grouped_sorted_keytasks = itertools.groupby(sorted_keytasks, key=first)

        # caution: g is an iterator that also advances the
        # grouped_sorted_tasks iterator, so looping over
        # both grouped_sorted_keytasks and g can only be done
        # in certain patterns

        for k, g in grouped_sorted_keytasks:

            ts = []

            for t in g:
                tid = t[1]
                ts.append(str(tid))
                total_summarised = total_summarised + 1

            tids_string = ", ".join(ts)

            logger.info("Tasks in state {}: {}".format(str(k), tids_string))

        total_in_tasks = len(self.tasks)
        if total_summarised != total_in_tasks:
            logger.error("Task count summarisation was inconsistent: summarised {} tasks, but tasks list contains {} tasks".format(
                total_summarised, total_in_tasks))

        logger.info("End of summary")

    def _create_remote_dirs_over_channel(self, provider: ExecutionProvider, channel: Channel) -> None:
        """ Create script directories across a channel

        Parameters
        ----------
        provider: Provider obj
           Provider for which scritps dirs are being created
        channel: Channel obk
           Channel over which the remote dirs are to be created
        """
        run_dir = self.run_dir
        if channel.script_dir is None:
            channel.script_dir = os.path.join(run_dir, 'submit_scripts')

            # Only create dirs if we aren't on a shared-fs
            if not channel.isdir(run_dir):
                parent, child = pathlib.Path(run_dir).parts[-2:]
                remote_run_dir = os.path.join(parent, child)
                channel.script_dir = os.path.join(remote_run_dir, 'remote_submit_scripts')
                provider.script_dir = os.path.join(run_dir, 'local_submit_scripts')

        channel.makedirs(channel.script_dir, exist_ok=True)

    def add_executors(self, executors: Sequence[ParslExecutor]) -> None:
        for executor in executors:
            executor.run_dir = self.run_dir
            executor.hub_address = self.hub_address
            executor.hub_port = self.hub_interchange_port
            if hasattr(executor, 'provider'):
                if hasattr(executor.provider, 'script_dir'):
                    executor.provider.script_dir = os.path.join(self.run_dir, 'submit_scripts')
                    os.makedirs(executor.provider.script_dir, exist_ok=True)

                    if isinstance(executor.provider, MultiChanneled):
                        logger.debug("Creating script_dir across multiple channels")
                        for channel in executor.provider.channels:
                            self._create_remote_dirs_over_channel(executor.provider, channel)
                    elif isinstance(executor.provider, Channeled):
                        self._create_remote_dirs_over_channel(executor.provider, executor.provider.channel)
                    else:
                        raise ValueError("Assuming executor.provider has channel(s) based on it having provider/script_dir, but actually it isn't a (Multi)Channeled instance. provider = {}".format(executor.provider))

            self.executors[executor.label] = executor
            executor.start()
        if hasattr(self, 'flowcontrol') and isinstance(self.flowcontrol, FlowControl):
            self.flowcontrol.strategy.add_executors(executors)

    def atexit_cleanup(self) -> None:
        if not self.cleanup_called:
            self.cleanup()

    def wait_for_current_tasks(self) -> None:
        """Waits for all tasks in the task list to be completed, by waiting for their
        AppFuture to be completed. This method will not necessarily wait for any tasks
        added after cleanup has started (such as data stageout?)
        """

        logger.info("Waiting for all remaining tasks to complete")
        for task_id in self.tasks:
            # .exception() is a less exception throwing way of
            # waiting for completion than .result()
            fut = self.tasks[task_id]['app_fu']
            if not fut.done():
                logger.debug("Waiting for task {} to complete".format(task_id))
                fut.exception()
        logger.info("All remaining tasks completed")

    def cleanup(self) -> None:
        """DataFlowKernel cleanup.

        This involves releasing all resources explicitly.

        If the executors are managed by the DFK, then we call scale_in on each of
        the executors and call executor.shutdown. Otherwise, executor cleanup is left to
        the user.
        """
        logger.info("DFK cleanup initiated")

        # this check won't detect two DFK cleanups happening from
        # different threads extremely close in time because of
        # non-atomic read/modify of self.cleanup_called
        if self.cleanup_called:
            raise Exception("attempt to clean up DFK when it has already been cleaned-up")
        self.cleanup_called = True

        self.log_task_states()

        # Checkpointing takes priority over the rest of the tasks
        # checkpoint if any valid checkpoint method is specified
        if self.checkpoint_mode is not None:
            self.checkpoint()

            if self._checkpoint_timer:
                logger.info("Stopping checkpoint timer")
                self._checkpoint_timer.close()

        # Send final stats
        self.usage_tracker.send_message()
        self.usage_tracker.close()

        logger.info("Terminating flow_control and strategy threads")
        self.flowcontrol.close()

        for executor in self.executors.values():
            if executor.managed:
                if executor.scaling_enabled:
                    job_ids = executor.provider.resources.keys()
                    executor.scale_in(len(job_ids))
                executor.shutdown()

        self.time_completed = datetime.datetime.now()

        if self.monitoring:
            self.monitoring.send(MessageType.WORKFLOW_INFO,
                                 {'tasks_failed_count': self.tasks_failed_count,
                                  'tasks_completed_count': self.tasks_completed_count,
                                  "time_began": self.time_began,
                                  'time_completed': self.time_completed,
                                  'workflow_duration': (self.time_completed - self.time_began).total_seconds(),
                                  'run_id': self.run_id, 'rundir': self.run_dir})

            self.monitoring.close()

        logger.info("DFK cleanup complete")

    def checkpoint(self, tasks: Optional[List[int]]=None) -> str:
        """Checkpoint the dfk incrementally to a checkpoint file.

        When called, every task that has been completed yet not
        checkpointed is checkpointed to a file.

        Kwargs:
            - tasks (List of task ids) : List of task ids to checkpoint. Default=None
                                         if set to None or [], we iterate over all tasks held by the DFK.

        .. note::
            Checkpointing only works if memoization is enabled

        Returns:
            Checkpoint dir if checkpoints were written successfully.
            By default the checkpoints are written to the RUNDIR of the current
            run under RUNDIR/checkpoints/{tasks.pkl, dfk.pkl}
        """
        with self.checkpoint_lock:
            # checkpoint_queue = None   # this line is unused - we always assign a new value in the following if statement # TODO push this removal to master
            if tasks:
                checkpoint_queue = tasks  # type: Iterable[int]
            else:
                checkpoint_queue = list(self.tasks.keys())

            checkpoint_dir = '{0}/checkpoint'.format(self.run_dir)
            checkpoint_dfk = checkpoint_dir + '/dfk.pkl'
            checkpoint_tasks = checkpoint_dir + '/tasks.pkl'

            if not os.path.exists(checkpoint_dir):
                os.makedirs(checkpoint_dir, exist_ok=True)

            with open(checkpoint_dfk, 'wb') as f:
                state = {'rundir': self.run_dir,
                         'task_count': self.task_count
                         }
                pickle.dump(state, f)

            count = 0

            with open(checkpoint_tasks, 'ab') as f:
                for task_id in checkpoint_queue:
<<<<<<< HEAD
                    if not self.tasks[task_id]['checkpoint'] and \
                       self.tasks[task_id]['app_fu'].done() and \
                       self.tasks[task_id]['app_fu'].exception() is None:
                        hashsum = self.tasks[task_id]['hashsum']
=======
                    if task_id in self.tasks and \
                       self.tasks[task_id]['app_fu'] is not None and \
                       self.tasks[task_id]['app_fu'].done() and \
                       self.tasks[task_id]['app_fu'].exception() is None:
                        hashsum = self.tasks[task_id]['hashsum']
                        self.wipe_task(task_id)
                        # self.tasks[task_id]['app_fu'] = None
>>>>>>> a33d465b
                        if not hashsum:
                            continue
                        t = {'hash': hashsum,
                             'exception': None,
                             'result': None} # type: Dict[str, Any]
                        try:
                            # Asking for the result will raise an exception if
                            # the app had failed. Should we even checkpoint these?
                            # TODO : Resolve this question ?
                            r = self.memoizer.hash_lookup(hashsum).result()
                        except Exception as e:
                            t['exception'] = e
                        else:
                            t['result'] = r

                        # We are using pickle here since pickle dumps to a file in 'ab'
                        # mode behave like a incremental log.
                        pickle.dump(t, f)
                        count += 1
                        logger.debug("Task {} checkpointed".format(task_id))

            self.checkpointed_tasks += count

            if count == 0:
                if self.checkpointed_tasks == 0:
                    logger.warning("No tasks checkpointed so far in this run. Please ensure caching is enabled")
                else:
                    logger.debug("No tasks checkpointed in this pass.")
            else:
                logger.info("Done checkpointing {} tasks".format(count))

            return checkpoint_dir

    def _load_checkpoints(self, checkpointDirs: 'List[str]') -> 'Dict[str, Future[Any]]':
        """Load a checkpoint file into a lookup table.

        The data being loaded from the pickle file mostly contains input
        attributes of the task: func, args, kwargs, env...
        To simplify the check of whether the exact task has been completed
        in the checkpoint, we hash these input params and use it as the key
        for the memoized lookup table.

        Args:
            - checkpointDirs (list) : List of filepaths to checkpoints
              Eg. ['runinfo/001', 'runinfo/002']

        Returns:
            - memoized_lookup_table (dict)
        """
        memo_lookup_table = {}

        for checkpoint_dir in checkpointDirs:
            logger.info("Loading checkpoints from {}".format(checkpoint_dir))
            checkpoint_file = os.path.join(checkpoint_dir, 'tasks.pkl')
            try:
                with open(checkpoint_file, 'rb') as f:
                    while True:
                        try:
                            data = pickle.load(f)
                            # Copy and hash only the input attributes
                            memo_fu = Future() #  type: Future[Any]
                            if data['exception']:
                                memo_fu.set_exception(data['exception'])
                            else:
                                memo_fu.set_result(data['result'])
                            memo_lookup_table[data['hash']] = memo_fu

                        except EOFError:
                            # Done with the checkpoint file
                            break
            except FileNotFoundError:
                reason = "Checkpoint file was not found: {}".format(
                    checkpoint_file)
                logger.error(reason)
                raise BadCheckpoint(reason)
            except Exception:
                reason = "Failed to load checkpoint: {}".format(
                    checkpoint_file)
                logger.error(reason)
                raise BadCheckpoint(reason)

            logger.info("Completed loading checkpoint: {0} with {1} tasks".format(checkpoint_file,
                                                                                  len(memo_lookup_table.keys())))
        return memo_lookup_table

    def load_checkpoints(self, checkpointDirs: Optional[List[str]]) -> 'Dict[str, Future[Any]]':
        """Load checkpoints from the checkpoint files into a dictionary.

        The results are used to pre-populate the memoizer's lookup_table

        Kwargs:
             - checkpointDirs (list) : List of run folder to use as checkpoints
               Eg. ['runinfo/001', 'runinfo/002']

        Returns:
             - dict containing, hashed -> future mappings
        """
        self.memo_lookup_table = None

        if not checkpointDirs:
            return {}

        if type(checkpointDirs) is not list:
            raise BadCheckpoint("checkpointDirs expects a list of checkpoints")

        return self._load_checkpoints(checkpointDirs)


class DataFlowKernelLoader(object):
    """Manage which DataFlowKernel is active.

    This is a singleton class containing only class methods. You should not
    need to instantiate this class.
    """

    _dfk = None # type: Optional[DataFlowKernel]

    @classmethod
    def clear(cls) -> None:
        """Clear the active DataFlowKernel so that a new one can be loaded."""
        cls._dfk = None

    @classmethod
    @typeguard.typechecked
    def load(cls, config: Optional[Config] = None) -> DataFlowKernel:
        """Load a DataFlowKernel.

        Args:
            - config (Config) : Configuration to load. This config will be passed to a
              new DataFlowKernel instantiation which will be set as the active DataFlowKernel.
        Returns:
            - DataFlowKernel : The loaded DataFlowKernel object.
        """
        if cls._dfk is not None:
            raise RuntimeError('Config has already been loaded')

        #  using new_dfk as an intermediate variable allows it to have
        #  the type DataFlowKernel, which is stricter than the type of
        #  cls._dfk : Optional[DataFlowKernel] and so we can return the
        #  correct type.
        if config is None:
            new_dfk = DataFlowKernel(Config())
        else:
            new_dfk = DataFlowKernel(config)

        cls._dfk = new_dfk
        return new_dfk

    @classmethod
    def wait_for_current_tasks(cls) -> None:
        """Waits for all tasks in the task list to be completed, by waiting for their
        AppFuture to be completed. This method will not necessarily wait for any tasks
        added after cleanup has started such as data stageout.
        """
        cls.dfk().wait_for_current_tasks()

    @classmethod
    def dfk(cls) -> DataFlowKernel:
        """Return the currently-loaded DataFlowKernel."""
        if cls._dfk is None:
            raise RuntimeError('Must first load config')
        return cls._dfk<|MERGE_RESOLUTION|>--- conflicted
+++ resolved
@@ -199,29 +199,21 @@
         Create the dictionary that will be included in the log.
         """
 
-<<<<<<< HEAD
         # because self.tasks[task_id] is now a TaskRecord not a Dict[str,...], type checking
         # can't do enough type checking if just iterating over this list of keys to copy
         # and the assignments need to be written out explicitly.
-        # info_to_monitor = ['func_name', 'fn_hash', 'memoize', 'checkpoint', 'fail_count',
-        #                   'status', 'id', 'time_submitted', 'time_returned', 'executor']
 
         task_log_info = {} # type: Dict[str, Any]
 
         task_log_info["task_func_name"] = self.tasks[task_id]['func_name']
         task_log_info["task_fn_hash"] = self.tasks[task_id]['fn_hash']
         task_log_info["task_memoize"] = self.tasks[task_id]['memoize']
-        task_log_info["task_checkpoint"] = self.tasks[task_id]['checkpoint']
         task_log_info["task_fail_count"] = self.tasks[task_id]['fail_count']
         task_log_info["task_status"] = self.tasks[task_id]['status']
         task_log_info["task_id"] = self.tasks[task_id]['id']
         task_log_info["task_time_submitted"] = self.tasks[task_id]['time_submitted']
         task_log_info["task_time_returned"] = self.tasks[task_id]['time_returned']
         task_log_info["task_executor"] = self.tasks[task_id]['executor']
-=======
-        info_to_monitor = ['func_name', 'fn_hash', 'memoize', 'fail_count', 'status',
-                           'id', 'time_submitted', 'time_returned', 'executor']
->>>>>>> a33d465b
 
         task_log_info['run_id'] = self.run_id
         task_log_info['timestamp'] = datetime.datetime.now()
@@ -409,16 +401,13 @@
             if self.checkpoint_mode == 'task_exit':
                 self.checkpoint(tasks=[task_id])
 
-<<<<<<< HEAD
-=======
         # If checkpointing is turned on, wiping app_fu is left to the checkpointing code
         # else we wipe it here.
         if self.checkpoint_mode is None:
             self.wipe_task(task_id)
->>>>>>> a33d465b
         return
 
-    def wipe_task(self, task_id):
+    def wipe_task(self, task_id: int) -> None:
         """ Remove task with task_id from the internal tasks table
         """
         del self.tasks[task_id]
@@ -1056,20 +1045,12 @@
 
             with open(checkpoint_tasks, 'ab') as f:
                 for task_id in checkpoint_queue:
-<<<<<<< HEAD
-                    if not self.tasks[task_id]['checkpoint'] and \
-                       self.tasks[task_id]['app_fu'].done() and \
-                       self.tasks[task_id]['app_fu'].exception() is None:
-                        hashsum = self.tasks[task_id]['hashsum']
-=======
                     if task_id in self.tasks and \
                        self.tasks[task_id]['app_fu'] is not None and \
                        self.tasks[task_id]['app_fu'].done() and \
                        self.tasks[task_id]['app_fu'].exception() is None:
                         hashsum = self.tasks[task_id]['hashsum']
                         self.wipe_task(task_id)
-                        # self.tasks[task_id]['app_fu'] = None
->>>>>>> a33d465b
                         if not hashsum:
                             continue
                         t = {'hash': hashsum,
