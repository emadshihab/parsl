--- conflicted
+++ resolved
@@ -377,11 +377,7 @@
 
         return
 
-<<<<<<< HEAD
-    def handle_app_update(self, task_id: int, future: AppFuture, memo_cbk: bool = False) -> None:
-=======
-    def handle_app_update(self, task_id, future):
->>>>>>> 7f3b4397
+    def handle_app_update(self, task_id: int, future: AppFuture) -> None:
         """This function is called as a callback when an AppFuture
         is in its final state.
 
