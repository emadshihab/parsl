import hashlib
from functools import singledispatch
import logging
from parsl.executors.serialize.serialize import serialize_object
<<<<<<< HEAD
from parsl.dataflow.taskrecord import TaskRecord

from typing import Dict, Any, Optional, Tuple, Union, TYPE_CHECKING

if TYPE_CHECKING:
    from parsl import DataFlowKernel # import loop at runtime - needed for typechecking - TODO turn into "if typing:"
from concurrent.futures import Future
=======
import types
>>>>>>> bdb9aad7

logger = logging.getLogger(__name__)


@singledispatch
def id_for_memo(obj, output_ref=False):
    """This should return a byte sequence which identifies the supplied
    value for memoization purposes: for any two calls of id_for_memo,
    the byte sequence should be the same when the "same" value is supplied,
    and different otherwise.

    "same" is in quotes about because sameness is not as straightforward as
    serialising out the content.

    For example, for two dicts x, y:

      x = {"a":3, "b":4}
      y = {"b":4, "a":3}

    then: x == y, but their serialization is not equal, and some other
    functions on x and y are not equal: list(x.keys()) != list(y.keys())


    id_for_memo is invoked with output_ref=True when the parameter is an
    output reference (a value in the outputs=[] parameter of an app
    invocation).

    Memo hashing might be different for such parameters: for example, a
    user might choose to hash input File content so that changing the
    content of an input file invalidates memoization. This does not make
    sense to do for output files: there is no meaningful content stored
    where an output filename points at memoization time.
    """
    logger.error("id_for_memo attempted on unknown type {}".format(type(obj)))
    raise ValueError("unknown type for memoization: {}".format(type(obj)))


@id_for_memo.register(str)
@id_for_memo.register(int)
@id_for_memo.register(float)
@id_for_memo.register(types.FunctionType)
@id_for_memo.register(type(None))
def id_for_memo_serialize(obj, output_ref=False):
    return serialize_object(obj)[0]


@id_for_memo.register(list)
def id_for_memo_list(denormalized_list, output_ref=False):
    if type(denormalized_list) != list:
        raise ValueError("id_for_memo_list cannot work on subclasses of list")

    normalized_list = []

    for e in denormalized_list:
        normalized_list.append(id_for_memo(e, output_ref=output_ref))

    return serialize_object(normalized_list)[0]


@id_for_memo.register(dict)
def id_for_memo_dict(denormalized_dict, output_ref=False):
    """This normalises the keys and values of the supplied dictionary.

    When output_ref=True, the values are normalised as output refs, but
    the keys are not.
    """
    if type(denormalized_dict) != dict:
        raise ValueError("id_for_memo_dict cannot work on subclasses of dict")

    keys = sorted(denormalized_dict)

    normalized_list = []
    for k in keys:
        normalized_list.append(id_for_memo(k))
        normalized_list.append(id_for_memo(denormalized_dict[k], output_ref=output_ref))
    return serialize_object(normalized_list)[0]


class Memoizer(object):
    """Memoizer is responsible for ensuring that identical work is not repeated.

    When a task is repeated, i.e., the same function is called with the same exact arguments, the
    result from a previous execution is reused. `wiki <https://en.wikipedia.org/wiki/Memoization>`_

    The memoizer implementation here does not collapse duplicate calls
    at call time, but works **only** when the result of a previous
    call is available at the time the duplicate call is made.

    For instance::

       No advantage from                 Memoization helps
       memoization here:                 here:

        TaskA                            TaskB
          |   TaskA                        |
          |     |   TaskA                done  (TaskB)
          |     |     |                                (TaskB)
        done    |     |
              done    |
                    done

    The memoizer creates a lookup table by hashing the function name
    and its inputs, and storing the results of the function.

    When a task is ready for launch, i.e., all of its arguments
    have resolved, we add its hash to the task datastructure.

    """

    def __init__(self, dfk: "DataFlowKernel", memoize: bool=True, checkpoint: 'Dict[str, Future[Any]]'={}):
        """Initialize the memoizer.

        Args:
            - dfk (DFK obj): The DFK object

        KWargs:
            - memoize (Bool): enable memoization or not.
            - checkpoint (Dict): A checkpoint loaded as a dict.
        """
        self.dfk = dfk
        self.memoize = memoize

        if self.memoize:
            logger.info("App caching initialized")
            self.memo_lookup_table = checkpoint
        else:
            logger.info("App caching disabled for all apps")
            self.memo_lookup_table = {}


    def make_hash(self, task: TaskRecord) -> str:
        """Create a hash of the task inputs.

        This uses a serialization library borrowed from ipyparallel.
        If this fails here, then all ipp calls are also likely to fail due to failure
        at serialization.

        Args:
            - task (dict) : Task dictionary from dfk.tasks

        Returns:
            - hash (str) : A unique hash string
        """
        # Function name TODO: Add fn body later

        # if kwargs contains an outputs parameter, that parameter is removed
        # and normalised differently - with output_ref set to True.
        if 'outputs' in task['kwargs']:
            newkw = task['kwargs'].copy()
            outputs = task['kwargs']['outputs']
            del newkw['outputs']
            kw_id = id_for_memo(newkw) + id_for_memo(outputs, output_ref=True)
        else:
            newkw = task['kwargs']
            kw_id = id_for_memo(newkw)

        t = [id_for_memo(task['func_name']),
             id_for_memo(task['fn_hash']),
             id_for_memo(task['args']),
             kw_id]
        x = b''.join(t)
        hashedsum = hashlib.md5(x).hexdigest()
        return hashedsum

    def check_memo(self, task_id: int, task: TaskRecord) -> 'Optional[Future[Any]]':
        """Create a hash of the task and its inputs and check the lookup table for this hash.

        If present, the results are returned.

        Args:
            - task(task) : task from the dfk.tasks table

        Returns:
            Tuple of the following:
            - Result (Py Obj): Result of the function if present in table, wrapped in a Future

        This call will also set task['hashsum'] to the unique hashsum for the func+inputs.
        """
        if not self.memoize or not task['memoize']:
            task['hashsum'] = None
<<<<<<< HEAD
            return None
=======
            logger.debug("Task {} will not be memoized".format(task_id))
            return False, None
>>>>>>> bdb9aad7

        hashsum = self.make_hash(task)
        logger.debug("Task {} has memoization hash {}".format(task_id, hashsum))
        present = False
        result = None
        if hashsum in self.memo_lookup_table:
            present = True
            result = self.memo_lookup_table[hashsum]
            logger.info("Task %s using result from cache", task_id)
        else:
            logger.info("Task %s had no result in cache", task_id)

        task['hashsum'] = hashsum
<<<<<<< HEAD
        return result
=======

        return present, result
>>>>>>> bdb9aad7

    def hash_lookup(self, hashsum: str) -> 'Future[Any]':
        """Lookup a hash in the memoization table.

        Args:
            - hashsum (str): The same hashes used to uniquely identify apps+inputs

        Returns:
            - Lookup result

        Raises:
            - KeyError: if hash not in table
        """
        return self.memo_lookup_table[hashsum]

    def update_memo(self, task_id: int, task: 'TaskRecord', r: 'Future[Any]') -> None:
        """Updates the memoization lookup table with the result from a task.

        Args:
             - task_id (int): Integer task id
             - task (dict) : A task dict from dfk.tasks
             - r (Result future): Result future

        A warning is issued when a hash collision occurs during the update.
        This is not likely.
        """
        if not self.memoize or not task['memoize']:
            return

        # this test is so that at runtime we know the value from task['hashsum']
        # is definitely a string, and not None, going into lookup table operations.
        if not isinstance(task['hashsum'], str):
            logger.warning("Attempting to update app cache entry but hashsum is not a string key")
            return

        if task['hashsum'] in self.memo_lookup_table:
            logger.info('Updating app cache entry with latest %s:%s call' %
                        (task['func_name'], task_id))
            self.memo_lookup_table[task['hashsum']] = r
        else:
            self.memo_lookup_table[task['hashsum']] = r<|MERGE_RESOLUTION|>--- conflicted
+++ resolved
@@ -2,7 +2,6 @@
 from functools import singledispatch
 import logging
 from parsl.executors.serialize.serialize import serialize_object
-<<<<<<< HEAD
 from parsl.dataflow.taskrecord import TaskRecord
 
 from typing import Dict, Any, Optional, Tuple, Union, TYPE_CHECKING
@@ -10,9 +9,8 @@
 if TYPE_CHECKING:
     from parsl import DataFlowKernel # import loop at runtime - needed for typechecking - TODO turn into "if typing:"
 from concurrent.futures import Future
-=======
+
 import types
->>>>>>> bdb9aad7
 
 logger = logging.getLogger(__name__)
 
@@ -193,12 +191,8 @@
         """
         if not self.memoize or not task['memoize']:
             task['hashsum'] = None
-<<<<<<< HEAD
+            logger.debug("Task {} will not be memoized".format(task_id))
             return None
-=======
-            logger.debug("Task {} will not be memoized".format(task_id))
-            return False, None
->>>>>>> bdb9aad7
 
         hashsum = self.make_hash(task)
         logger.debug("Task {} has memoization hash {}".format(task_id, hashsum))
@@ -212,12 +206,7 @@
             logger.info("Task %s had no result in cache", task_id)
 
         task['hashsum'] = hashsum
-<<<<<<< HEAD
         return result
-=======
-
-        return present, result
->>>>>>> bdb9aad7
 
     def hash_lookup(self, hashsum: str) -> 'Future[Any]':
         """Lookup a hash in the memoization table.
