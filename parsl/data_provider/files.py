--- conflicted
+++ resolved
@@ -44,11 +44,7 @@
         self.netloc = parsed_url.netloc
         self.path = parsed_url.path
         self.filename = os.path.basename(self.path)
-<<<<<<< HEAD
-        self.local_path = None # type: Optional[str]
-=======
         self.local_path = None  # type: Optional[str]
->>>>>>> ea8333c3
 
     def cleancopy(self) -> "File":
         """Returns a copy of the file containing only the global immutable state,
@@ -82,19 +78,10 @@
         Only file: scheme URLs make sense to have a submit-side path, as other
         URLs are not accessible through POSIX file access.
 
-<<<<<<< HEAD
-        What does local_path have to only override this for an enumerated list of schemes? Why can't it override filepath *always*?
-
-        Returns:
-             - filepath
-        """
-        if hasattr(self, 'local_path') and self.local_path is not None:
-=======
         Returns:
              - filepath
         """
         if self.local_path is not None:
->>>>>>> ea8333c3
             return self.local_path
 
         if self.scheme in ['file']:
