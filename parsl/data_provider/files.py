"""Define the File Type.

The primary purpose of the File object is to track the protocol to be used
to transfer the file as well as to give the appropriate filepath depending
on where (client-side, remote-side, intermediary-side) the File.filepath is
being called from.
"""

import os
import typeguard
import logging
from typing import Optional
from urllib.parse import urlparse

logger = logging.getLogger(__name__)


class File(object):
    """The Parsl File Class.

    This represents the global, and sometimes local, URI/path to a file.

    Staging-in mechanisms may annotate a file with a local path recording
    the path at the far end of a staging action. It is up to the user of
    the File object to track which local scope that local path actually
    refers to.

    """

    @typeguard.typechecked
    def __init__(self, url: str):
        """Construct a File object from a url string.

        Args:
           - url (string) : url string of the file e.g.
              - 'input.txt'
              - 'file:///scratch/proj101/input.txt'
              - 'globus://go#ep1/~/data/input.txt'
              - 'globus://ddb59aef-6d04-11e5-ba46-22000b92c6ec/home/johndoe/data/input.txt'
        """
        self.url = url
        parsed_url = urlparse(self.url)
        self.scheme = parsed_url.scheme if parsed_url.scheme else 'file'
        self.netloc = parsed_url.netloc
        self.path = parsed_url.path
        self.filename = os.path.basename(self.path)
        self.local_path = None # type: Optional[str]

    def __str__(self):
        return self.filepath

    def __repr__(self):
        content = "{0} at 0x{1:x} url={2} scheme={3} netloc={4} path={5} filename={6}".format(
            self.__class__, id(self), self.url, self.scheme, self.netloc, self.path, self.filename)
        if hasattr(self, 'local_path'):
            content += " local_path={0}".format(self.local_path)

        return "<{}>".format(content)

    def __fspath__(self):
        return self.filepath

<<<<<<< HEAD
    def is_remote(self) -> bool:
        if self.scheme in ['ftp', 'http', 'https', 'globus']:
            return True
        elif self.scheme in ['file']:  # TODO: is this enough?
            return False
        else:
            raise Exception('Cannot determine if unknown file scheme {} is remote'.format(self.scheme))

=======
>>>>>>> 75291348
    @property
    def filepath(self) -> str:
        """Return the resolved filepath on the side where it is called from.

        The appropriate filepath will be returned when called from within
        an app running remotely as well as regular python on the client side.

        What does local_path have to only override this for an enumerated list of schemes? Why can't it override filepath *always*?

        Returns:
             - filepath
        """
        if hasattr(self, 'local_path') and self.local_path is not None:
            return self.local_path

        if self.scheme in ['ftp', 'http', 'https', 'globus']:
            return self.filename
        elif self.scheme in ['file']:
            return self.path
        else:
            raise Exception('Cannot return filepath for unknown scheme {}'.format(self.scheme))


if __name__ == '__main__':

    x = File('./files.py')<|MERGE_RESOLUTION|>--- conflicted
+++ resolved
@@ -60,17 +60,6 @@
     def __fspath__(self):
         return self.filepath
 
-<<<<<<< HEAD
-    def is_remote(self) -> bool:
-        if self.scheme in ['ftp', 'http', 'https', 'globus']:
-            return True
-        elif self.scheme in ['file']:  # TODO: is this enough?
-            return False
-        else:
-            raise Exception('Cannot determine if unknown file scheme {} is remote'.format(self.scheme))
-
-=======
->>>>>>> 75291348
     @property
     def filepath(self) -> str:
         """Return the resolved filepath on the side where it is called from.
