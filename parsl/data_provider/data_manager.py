--- conflicted
+++ resolved
@@ -133,32 +133,7 @@
         if self.globus is None:
             self.globus = get_globus()
 
-<<<<<<< HEAD
-    def _get_globus_endpoint(self, executor_label: Optional[str] =None):
-        for executor in self.dfk.executors.values():
-            if (executor_label is None or executor.label == executor_label) and hasattr(executor, "storage_access"):
-                for scheme in executor.storage_access:
-                    if isinstance(scheme, GlobusScheme):
-                        if executor.working_dir:
-                            working_dir = os.path.normpath(executor.working_dir)
-                        else:
-                            raise ValueError("executor working_dir must be specified for GlobusScheme")
-                        if scheme.endpoint_path and scheme.local_path:
-                            endpoint_path = os.path.normpath(scheme.endpoint_path)
-                            local_path = os.path.normpath(scheme.local_path)
-                            common_path = os.path.commonpath((local_path, working_dir))
-                            if local_path != common_path:
-                                raise Exception('"local_path" must be equal or an absolute subpath of "working_dir"')
-                            relative_path = os.path.relpath(working_dir, common_path)
-                            endpoint_path = os.path.join(endpoint_path, relative_path)
-                        else:
-                            endpoint_path = working_dir
-                        return {'endpoint_uuid': scheme.endpoint_uuid,
-                                'endpoint_path': endpoint_path,
-                                'working_dir': working_dir}
-        raise Exception('No executor with a Globus endpoint and working_dir defined')
-=======
-    def _get_globus_endpoint(self, executor_label):
+    def _get_globus_endpoint(self, executor_label: Optional[str] = None):
         if executor_label is None:
             raise ValueError("executor_label is mandatory")
         executor = self.dfk.executors[executor_label]
@@ -184,7 +159,6 @@
                         'endpoint_path': endpoint_path,
                         'working_dir': working_dir}
         raise Exception('No suitable Globus endpoint defined for executor {}'.format(executor_label))
->>>>>>> 4a9a3980
 
     def stage_in(self, file: "File", executor: str) -> "DataFuture":
         """Transport the file from the input source to the executor.
