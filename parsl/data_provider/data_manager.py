import os
import logging
import requests
import ftplib
import concurrent.futures as cf
from parsl.data_provider.scheme import GlobusScheme
from parsl.executors.base import ParslExecutor
from parsl.data_provider.globus import get_globus
from parsl.app.app import python_app

from typing import List
from parsl.dataflow.dflow import DataFlowKernel

logger = logging.getLogger(__name__)

from typing import TYPE_CHECKING
from typing import Optional

if TYPE_CHECKING:
    from parsl.app.futures import DataFuture
    from parsl.data_provider.files import File # for mypy
    from parsl.data_provider.files import File

# BUG? both _http_stage_in and _ftp_stage_in take a list of files,
# but only ever dosomething with the first elemtn of that list - 
# not handling the multiple element (or 0 element) case


# In both _http_stage_in and _ftp_stage_in the handling of
# file.local_path is rearranged: file.local_path is an optional
# string, so even though we are setting it, it is still optional
# and so cannot be used as a parameter to open.

def _http_stage_in(working_dir: str, outputs: "List[File]" =[]) -> None:
    file = outputs[0]
    if working_dir:
        os.makedirs(working_dir, exist_ok=True)
        local_path = os.path.join(working_dir, file.filename)
    else:
        local_path = file.filename

    file.local_path = local_path

    resp = requests.get(file.url, stream=True)

    with open(local_path, 'wb') as f:
        for chunk in resp.iter_content(chunk_size=1024):
            if chunk:
                f.write(chunk)


def _ftp_stage_in(working_dir: str, outputs: "List[File]"=[]) -> None:
    file = outputs[0]
    if working_dir:
        os.makedirs(working_dir, exist_ok=True)
        local_path = os.path.join(working_dir, file.filename)
    else:
        local_path = file.filename

    file.local_path = local_path

    with open(local_path, 'wb') as f:
        ftp = ftplib.FTP(file.netloc)
        ftp.login()
        ftp.cwd(os.path.dirname(file.path))
        ftp.retrbinary('RETR {}'.format(file.filename), f.write)
        ftp.quit()


class DataManager(ParslExecutor):
    """The DataManager is responsible for transferring input and output data.

    It uses the Executor interface, where staging tasks are submitted
    to it, and DataFutures are returned.
    """

    @classmethod
    def get_data_manager(cls) -> "DataManager":  # quoted because DataManager hasn't finished being defined here (we're in the middle of defining it...?) and that upsets runtime (although not type checking)
        """Return the DataManager of the currently loaded DataFlowKernel.
        """
        from parsl.dataflow.dflow import DataFlowKernelLoader
        dfk = DataFlowKernelLoader.dfk()

        return dfk.executors['data_manager']

    def __init__(self, dfk: DataFlowKernel, max_threads=10) -> None:
        """Initialize the DataManager.

        Args:
           - dfk (DataFlowKernel): The DataFlowKernel that this DataManager is managing data for.

        Kwargs:
           - max_threads (int): Number of threads. Default is 10.
           - executors (list of Executors): Executors for which data transfer will be managed.
        """
        self._scaling_enabled = False

        self.label = 'data_manager'
        self.dfk = dfk
        self.max_threads = max_threads
<<<<<<< HEAD
        self.files = [] # type: List[File]
=======
>>>>>>> 6f59b773
        self.globus = None
        self.managed = True

    def start(self) -> None:
        self.executor = cf.ThreadPoolExecutor(max_workers=self.max_threads)

    def submit(self, *args, **kwargs):
        """Submit a staging app. All optimization should be here."""
        return self.executor.submit(*args, **kwargs)

    def scale_in(self, blocks) -> None:
        pass

    def scale_out(self, *args, **kwargs):
        pass

    def shutdown(self, block=False):
        """Shutdown the ThreadPool.

        Kwargs:
            - block (bool): To block for confirmations or not

        """
        x = self.executor.shutdown(wait=block)
        logger.debug("Done with executor shutdown")
        return x

    @property
    def scaling_enabled(self):
        return self._scaling_enabled

<<<<<<< HEAD
    def add_file(self, file: "File") -> None:
        if file.scheme == 'globus':
            if not self.globus:
                self.globus = get_globus()
            # keep a list of all remote files for optimization purposes (TODO)
            self.files.append(file)
            self._set_local_path(file)

    def _set_local_path(self, file):
        globus_ep = self._get_globus_endpoint()
        file.local_path = os.path.join(globus_ep['working_dir'], file.filename)
=======
    def initialize_globus(self):
        if self.globus is None:
            self.globus = get_globus()
>>>>>>> 6f59b773

    def _get_globus_endpoint(self, executor_label: Optional[str] =None):
        for executor in self.dfk.executors.values():
            if (executor_label is None or executor.label == executor_label) and hasattr(executor, "storage_access"):
                for scheme in executor.storage_access:
                    if isinstance(scheme, GlobusScheme):
                        if executor.working_dir:
                            working_dir = os.path.normpath(executor.working_dir)
                        else:
                            raise ValueError("executor working_dir must be specified for GlobusScheme")
                        if scheme.endpoint_path and scheme.local_path:
                            endpoint_path = os.path.normpath(scheme.endpoint_path)
                            local_path = os.path.normpath(scheme.local_path)
                            common_path = os.path.commonpath((local_path, working_dir))
                            if local_path != common_path:
                                raise Exception('"local_path" must be equal or an absolute subpath of "working_dir"')
                            relative_path = os.path.relpath(working_dir, common_path)
                            endpoint_path = os.path.join(endpoint_path, relative_path)
                        else:
                            endpoint_path = working_dir
                        return {'endpoint_uuid': scheme.endpoint_uuid,
                                'endpoint_path': endpoint_path,
                                'working_dir': working_dir}
        raise Exception('No executor with a Globus endpoint and working_dir defined')

    def stage_in(self, file: "File", executor: str) -> "DataFuture":
        """Transport the file from the input source to the executor.

        This function returns a DataFuture.

        Args:
            - self
            - file (File) : file to stage in
            - executor (str) : an executor the file is going to be staged in to.
                                If the executor argument is not specified for a file
                                with 'globus' scheme, the file will be staged in to
                                the first executor with the "globus" key in a config.
        """

        if file.scheme == 'ftp':
            working_dir = self.dfk.executors[executor].working_dir
            stage_in_app = self._ftp_stage_in_app(executor=executor)
            app_fut = stage_in_app(working_dir, outputs=[file])
            return app_fut._outputs[0]
        elif file.scheme == 'http' or file.scheme == 'https':
            working_dir = self.dfk.executors[executor].working_dir
            stage_in_app = self._http_stage_in_app(executor=executor)
            app_fut = stage_in_app(working_dir, outputs=[file])
            return app_fut._outputs[0]
        elif file.scheme == 'globus':
            globus_ep = self._get_globus_endpoint(executor)
            stage_in_app = self._globus_stage_in_app()
            app_fut = stage_in_app(globus_ep, outputs=[file])
            return app_fut._outputs[0]
        else:
            raise Exception('Staging in with unknown file scheme {} is not supported'.format(file.scheme))

    def _ftp_stage_in_app(self, executor):
        return python_app(executors=[executor])(_ftp_stage_in)

    def _http_stage_in_app(self, executor):
        return python_app(executors=[executor])(_http_stage_in)

    def _globus_stage_in_app(self):
        return python_app(executors=['data_manager'])(self._globus_stage_in)

    def _globus_stage_in(self, globus_ep, outputs=[]):
        file = outputs[0]
        file.local_path = os.path.join(
                globus_ep['working_dir'], file.filename)
        dst_path = os.path.join(
                globus_ep['endpoint_path'], file.filename)

        self.initialize_globus()

        self.globus.transfer_file(
                file.netloc, globus_ep['endpoint_uuid'],
                file.path, dst_path)

    def stage_out(self, file: "File", executor: Optional[str]) -> "DataFuture":
        """Transport the file from the local filesystem to the remote Globus endpoint.

        This function returns a DataFuture.

        Args:
            - self
            - file (File) - file to stage out
            - executor (str) - Which executor the file is going to be staged out from.
                                If the executor argument is not specified for a file
                                with the 'globus' scheme, the file will be staged in to
                                the first executor with the "globus" key in a config.
        """

        if file.scheme == 'http' or file.scheme == 'https':
            raise Exception('HTTP/HTTPS file staging out is not supported')
        elif file.scheme == 'ftp':
            raise Exception('FTP file staging out is not supported')
        elif file.scheme == 'globus':
            globus_ep = self._get_globus_endpoint(executor)
            stage_out_app = self._globus_stage_out_app()
            return stage_out_app(globus_ep, inputs=[file])
        else:
            raise Exception('Staging out with unknown file scheme {} is not supported'.format(file.scheme))

    def _globus_stage_out_app(self):
        return python_app(executors=['data_manager'])(self._globus_stage_out)

    def _globus_stage_out(self, globus_ep, inputs=[]):
        file = inputs[0]
        src_path = os.path.join(globus_ep['endpoint_path'], file.filename)

        self.initialize_globus()

        self.globus.transfer_file(
            globus_ep['endpoint_uuid'], file.netloc,
            src_path, file.path
        )<|MERGE_RESOLUTION|>--- conflicted
+++ resolved
@@ -98,10 +98,6 @@
         self.label = 'data_manager'
         self.dfk = dfk
         self.max_threads = max_threads
-<<<<<<< HEAD
-        self.files = [] # type: List[File]
-=======
->>>>>>> 6f59b773
         self.globus = None
         self.managed = True
 
@@ -133,23 +129,9 @@
     def scaling_enabled(self):
         return self._scaling_enabled
 
-<<<<<<< HEAD
-    def add_file(self, file: "File") -> None:
-        if file.scheme == 'globus':
-            if not self.globus:
-                self.globus = get_globus()
-            # keep a list of all remote files for optimization purposes (TODO)
-            self.files.append(file)
-            self._set_local_path(file)
-
-    def _set_local_path(self, file):
-        globus_ep = self._get_globus_endpoint()
-        file.local_path = os.path.join(globus_ep['working_dir'], file.filename)
-=======
     def initialize_globus(self):
         if self.globus is None:
             self.globus = get_globus()
->>>>>>> 6f59b773
 
     def _get_globus_endpoint(self, executor_label: Optional[str] =None):
         for executor in self.dfk.executors.values():
