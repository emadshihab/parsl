import logging
from parsl.data_provider.ftp import _ftp_stage_in_app
from parsl.data_provider.globus import _get_globus_scheme
from parsl.data_provider.http import _http_stage_in_app

from typing import cast, List

logger = logging.getLogger(__name__)

from typing import TYPE_CHECKING
from typing import Optional

if TYPE_CHECKING:
    from parsl.app.futures import DataFuture
    from parsl.data_provider.files import File # for mypy
    from parsl.data_provider.files import File
    from parsl.dataflow.dflow import DataFlowKernel

# BUG? both _http_stage_in and _ftp_stage_in take a list of files,
# but only ever dosomething with the first elemtn of that list - 
# not handling the multiple element (or 0 element) case

class DataManager(object):
    """The DataManager is responsible for transferring input and output data.

    """

<<<<<<< HEAD
    def __init__(self, dfk: "DataFlowKernel", max_threads=10) -> None:
=======
    def __init__(self, dfk):
>>>>>>> 34419ced
        """Initialize the DataManager.

        Args:
           - dfk (DataFlowKernel): The DataFlowKernel that this DataManager is managing data for.

        Kwargs:
           - executors (list of Executors): Executors for which data transfer will be managed.
        """

        self.dfk = dfk
        self.globus = None
<<<<<<< HEAD
        self.managed = True

    def start(self) -> None:
        self.executor = cf.ThreadPoolExecutor(max_workers=self.max_threads)

    def submit(self, *args, **kwargs):
        """Submit a staging app. All optimization should be here."""
        return self.executor.submit(*args, **kwargs)

    def scale_in(self, blocks) -> None:
        pass

    def scale_out(self, *args, **kwargs):
        pass

    def shutdown(self, block=False):
        """Shutdown the ThreadPool.

        Kwargs:
            - block (bool): To block for confirmations or not

        """
        x = self.executor.shutdown(wait=block)
        logger.debug("Done with executor shutdown")
        return x

    @property
    def scaling_enabled(self):
        return self._scaling_enabled
=======
>>>>>>> 34419ced

    def stage_in(self, file: "File", executor: str) -> "DataFuture":
        """Transport the file from the input source to the executor.

        This function returns a DataFuture.

        Args:
            - self
            - file (File) : file to stage in
            - executor (str) : an executor the file is going to be staged in to.
        """

        if file.scheme == 'ftp':
            working_dir = self.dfk.executors[executor].working_dir
            stage_in_app = _ftp_stage_in_app(self, executor=executor)
            app_fut = stage_in_app(working_dir, outputs=[file])
            return app_fut._outputs[0]
        elif file.scheme == 'http' or file.scheme == 'https':
            working_dir = self.dfk.executors[executor].working_dir
            stage_in_app = _http_stage_in_app(self, executor=executor)
            app_fut = stage_in_app(working_dir, outputs=[file])
            return app_fut._outputs[0]
        elif file.scheme == 'globus':
            # what should happen here is...
            # we should acquire the GlobusScheme object that goes with
            # this executor (rather than _get_globus_endpoint)
            # and then ask the scheme to provide the stage_in_app without
            # invocations to that app needing any further globus specific
            # parameters.
            # The longer term path is then that http/ftp also become a
            # Scheme, and we allow each one a chance to inspect the
            # file to see if it can handle it (rather than the data manager
            # having to know about staging)
            # At that point, we wouldn't be looking up the GlobusScheme
            # object explicitly - instead we'd be in possession of it just
            # like the other schemes... and each scheme would know all the
            # parameterisation it needs to.
            # so the three real cases of this if/elif block should
            # look pretty much identical
            globus_scheme = _get_globus_scheme(self.dfk, executor)
            stage_in_app = globus_scheme._globus_stage_in_app(executor=executor, dfk=self.dfk)
            app_fut = stage_in_app(outputs=[file])
            return app_fut._outputs[0]
        else:
            raise Exception('Staging in with unknown file scheme {} is not supported'.format(file.scheme))

    def stage_out(self, file: "File", executor: Optional[str]) -> "DataFuture":
        """Transport the file from the local filesystem to the remote Globus endpoint.

        This function returns a DataFuture.

        Args:
            - self
            - file (File) - file to stage out
            - executor (str) - Which executor the file is going to be staged out from.
        """

        if file.scheme == 'http' or file.scheme == 'https':
            raise Exception('HTTP/HTTPS file staging out is not supported')
        elif file.scheme == 'ftp':
            raise Exception('FTP file staging out is not supported')
        elif file.scheme == 'globus':
            globus_scheme = _get_globus_scheme(self.dfk, executor)
            stage_out_app = globus_scheme._globus_stage_out_app(executor=executor, dfk=self.dfk)
            return stage_out_app(inputs=[file])
        else:
            raise Exception('Staging out with unknown file scheme {} is not supported'.format(file.scheme))<|MERGE_RESOLUTION|>--- conflicted
+++ resolved
@@ -25,11 +25,7 @@
 
     """
 
-<<<<<<< HEAD
-    def __init__(self, dfk: "DataFlowKernel", max_threads=10) -> None:
-=======
-    def __init__(self, dfk):
->>>>>>> 34419ced
+    def __init__(self, dfk: "DataFlowKernel") -> None:
         """Initialize the DataManager.
 
         Args:
@@ -41,38 +37,6 @@
 
         self.dfk = dfk
         self.globus = None
-<<<<<<< HEAD
-        self.managed = True
-
-    def start(self) -> None:
-        self.executor = cf.ThreadPoolExecutor(max_workers=self.max_threads)
-
-    def submit(self, *args, **kwargs):
-        """Submit a staging app. All optimization should be here."""
-        return self.executor.submit(*args, **kwargs)
-
-    def scale_in(self, blocks) -> None:
-        pass
-
-    def scale_out(self, *args, **kwargs):
-        pass
-
-    def shutdown(self, block=False):
-        """Shutdown the ThreadPool.
-
-        Kwargs:
-            - block (bool): To block for confirmations or not
-
-        """
-        x = self.executor.shutdown(wait=block)
-        logger.debug("Done with executor shutdown")
-        return x
-
-    @property
-    def scaling_enabled(self):
-        return self._scaling_enabled
-=======
->>>>>>> 34419ced
 
     def stage_in(self, file: "File", executor: str) -> "DataFuture":
         """Transport the file from the input source to the executor.
