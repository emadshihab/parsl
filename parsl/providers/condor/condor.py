import logging
import os
import re
import time
import typeguard

from parsl.channels import LocalChannel
from parsl.utils import RepresentationMixin
from parsl.launchers import SingleNodeLauncher
from parsl.providers.condor.template import template_string
from parsl.providers.cluster_provider import ClusterProvider
from parsl.providers.error import ScaleOutFailed

logger = logging.getLogger(__name__)

from typing import Dict, List, Optional
from parsl.channels.base import Channel
from parsl.launchers.launchers import Launcher

# See http://pages.cs.wisc.edu/~adesmet/status.html
translate_table = {
    '1': 'PENDING',
    '2': 'RUNNING',
    '3': 'CANCELLED',
    '4': 'COMPLETED',
    '5': 'FAILED',
    '6': 'FAILED',
}


class CondorProvider(RepresentationMixin, ClusterProvider):
    """HTCondor Execution Provider.

    Parameters
    ----------
    channel : Channel
        Channel for accessing this provider. Possible channels include
        :class:`~parsl.channels.LocalChannel` (the default),
        :class:`~parsl.channels.SSHChannel`, or
        :class:`~parsl.channels.SSHInteractiveLoginChannel`.
    nodes_per_block : int
        Nodes to provision per block.
    cores_per_slot : int
        Specify the number of cores to provision per slot. If set to None, executors
        will assume all cores on the node are available for computation. Default is None.
    mem_per_slot : float
        Specify the real memory to provision per slot in GB. If set to None, no
        explicit request to the scheduler will be made. Default is None.
    init_blocks : int
        Number of blocks to provision at time of initialization
    min_blocks : int
        Minimum number of blocks to maintain
    max_blocks : int
        Maximum number of blocks to maintain.
    parallelism : float
        Ratio of provisioned task slots to active tasks. A parallelism value of 1 represents aggressive
        scaling where as many resources as possible are used; parallelism close to 0 represents
        the opposite situation in which as few resources as possible (i.e., min_blocks) are used.
    environment : dict of str
        A dictionary of environmant variable name and value pairs which will be set before
        running a task.
    project : str
        Project which the job will be charged against
    scheduler_options : str
        String to add specific condor attributes to the HTCondor submit script.
    transfer_input_files : list(str)
        List of strings of paths to additional files or directories to transfer to the job
    worker_init : str
        Command to be run before starting a worker.
    requirements : str
        Condor requirements.
    launcher : Launcher
        Launcher for this provider. Possible launchers include
        :class:`~parsl.launchers.SingleNodeLauncher` (the default),
    cmd_timeout : int
        Timeout for commands made to the scheduler in seconds
    """
    @typeguard.typechecked
    def __init__(self,
                 channel: Channel = LocalChannel(),
                 nodes_per_block: int = 1,
<<<<<<< HEAD
=======
                 cores_per_slot: Optional[int] = None,
                 mem_per_slot: Optional[float] = None,
>>>>>>> a7c84bf4
                 init_blocks: int = 1,
                 min_blocks: int = 0,
                 max_blocks: int = 10,
                 parallelism: float = 1,
                 environment: Optional[Dict[str, str]] = None,
                 project: str = '',
                 scheduler_options: str = '',
                 transfer_input_files: List[str] = [],
                 walltime: str = "00:10:00",
                 worker_init: str = '',
                 launcher: Launcher = SingleNodeLauncher(),
                 requirements: str = '',
                 cmd_timeout: int = 60) -> None:

        label = 'condor'
        super().__init__(label,
                         channel,
                         nodes_per_block,
                         init_blocks,
                         min_blocks,
                         max_blocks,
                         parallelism,
                         walltime,
                         launcher,
                         cmd_timeout=cmd_timeout)
        self.provisioned_blocks = 0
        self.cores_per_slot = cores_per_slot
        self.mem_per_slot = mem_per_slot

        # To Parsl, Condor slots should be treated equivalently to nodes
        self.cores_per_node = cores_per_slot
        self.mem_per_node = mem_per_slot

        self.environment = environment if environment is not None else {}
        for key, value in self.environment.items():
            # To escape literal quote marks, double them
            # See: http://research.cs.wisc.edu/htcondor/manual/v8.6/condor_submit.html
            try:
                self.environment[key] = "'{}'".format(value.replace("'", '"').replace('"', '""'))
            except AttributeError:
                pass

        self.project = project
        self.scheduler_options = scheduler_options + '\n'
        self.worker_init = worker_init + '\n'
        self.requirements = requirements
        self.transfer_input_files = transfer_input_files

    def _status(self):
        """Update the resource dictionary with job statuses."""

        job_id_list = ' '.join(self.resources.keys())
        cmd = "condor_q {0} -af:jr JobStatus".format(job_id_list)
        retcode, stdout, stderr = self.execute_wait(cmd)
        """
        Example output:

        $ condor_q 34524642.0 34524643.0 -af:jr JobStatus
        34524642.0 2
        34524643.0 1
        """

        for line in stdout.strip().split('\n'):
            parts = line.split()
            job_id = parts[0]
            status = translate_table.get(parts[1], 'UNKNOWN')
            self.resources[job_id]['status'] = status

    def status(self, job_ids):
        """Get the status of a list of jobs identified by their ids.

        Parameters
        ----------
        job_ids : list of int
            Identifiers of jobs for which the status will be returned.

        Returns
        -------
        List of int
            Status codes for the requested jobs.

        """
        self._status()
        return [self.resources[jid]['status'] for jid in job_ids]

    def submit(self, command, tasks_per_node, job_name="parsl.auto"):
        """Submits the command onto an Local Resource Manager job.

        example file with the complex case of multiple submits per job:
            Universe =vanilla
            output = out.$(Cluster).$(Process)
            error = err.$(Cluster).$(Process)
            log = log.$(Cluster)
            leave_in_queue = true
            executable = test.sh
            queue 5
            executable = foo
            queue 1

        $ condor_submit test.sub
        Submitting job(s)......
        5 job(s) submitted to cluster 118907.
        1 job(s) submitted to cluster 118908.

        Parameters
        ----------
        command : str
            Command to execute
        job_name : str
            Job name prefix.
        tasks_per_node : int
            command invocations to be launched per node
        Returns
        -------
        None or str
            None if at capacity and cannot provision more; otherwise the identifier for the job.
        """

        logger.debug("Attempting to launch")
        if self.provisioned_blocks >= self.max_blocks:
            template = "Provider {} is currently using {} blocks while max_blocks is {}; no blocks will be added"
            logger.warn(template.format(self.label, self.provisioned_blocks, self.max_blocks))
            return None

        job_name = "parsl.{0}.{1}".format(job_name, time.time())

        scheduler_options = self.scheduler_options
        worker_init = self.worker_init
        if self.mem_per_slot is not None:
            scheduler_options += 'RequestMemory = {}\n'.format(self.mem_per_slot * 1024)
            worker_init += 'export PARSL_MEMORY_GB={}\n'.format(self.mem_per_slot)
        if self.cores_per_slot is not None:
            scheduler_options += 'RequestCpus = {}\n'.format(self.cores_per_slot)
            worker_init += 'export PARSL_CORES={}\n'.format(self.cores_per_slot)

        script_path = "{0}/{1}.submit".format(self.script_dir, job_name)
        script_path = os.path.abspath(script_path)
        userscript_path = "{0}/{1}.script".format(self.script_dir, job_name)
        userscript_path = os.path.abspath(userscript_path)

        self.environment["JOBNAME"] = "'{}'".format(job_name)

        job_config = {}
        job_config["job_name"] = job_name
        job_config["submit_script_dir"] = self.channel.script_dir
        job_config["project"] = self.project
        job_config["nodes"] = self.nodes_per_block
        job_config["scheduler_options"] = scheduler_options
        job_config["worker_init"] = worker_init
        job_config["user_script"] = command
        job_config["tasks_per_node"] = tasks_per_node
        job_config["requirements"] = self.requirements
        job_config["environment"] = ' '.join(['{}={}'.format(key, value) for key, value in self.environment.items()])

        # Move the user script
        # This is where the command should be wrapped by the launchers.
        wrapped_command = self.launcher(command,
                                        tasks_per_node,
                                        self.nodes_per_block)

        with open(userscript_path, 'w') as f:
            f.write(job_config["worker_init"] + '\n' + wrapped_command)

        user_script_path = self.channel.push_file(userscript_path, self.channel.script_dir)
        the_input_files = [user_script_path] + self.transfer_input_files
        job_config["input_files"] = ','.join(the_input_files)
        job_config["job_script"] = os.path.basename(user_script_path)

        # Construct and move the submit script
        self._write_submit_script(template_string, script_path, job_name, job_config)
        channel_script_path = self.channel.push_file(script_path, self.channel.script_dir)

        cmd = "condor_submit {0}".format(channel_script_path)
        try:
            retcode, stdout, stderr = self.execute_wait(cmd)
        except Exception as e:
            raise ScaleOutFailed(self.label, str(e))

        job_id = []  # type: List[str]

        if retcode == 0:
            for line in stdout.split('\n'):
                if re.match('^[0-9]', line) is not None:
                    cluster = line.split(" ")[5]
                    # We know the first job id ("process" in condor terms) within a
                    # cluster is 0 and we know the total number of jobs from
                    # condor_submit, so we use some list comprehensions to expand
                    # the condor_submit output into job IDs
                    # e.g., ['118907.0', '118907.1', '118907.2', '118907.3', '118907.4', '118908.0']
                    processes = [str(x) for x in range(0, int(line[0]))]
                    job_id += [cluster + process for process in processes]

            self._add_resource(job_id)
            return job_id[0]
        else:
            message = "Command '{}' failed with return code {}".format(cmd, retcode)
            message += " and standard output '{}'".format(stdout.strip()) if stdout is not None else ''
            message += " and standard error '{}'".format(stderr.strip()) if stderr is not None else ''
            raise ScaleOutFailed(self.label, message)

    def cancel(self, job_ids):
        """Cancels the jobs specified by a list of job IDs.

        Parameters
        ----------
        job_ids : list of str
            The job IDs to cancel.

        Returns
        -------
        list of bool
            Each entry in the list will be True if the job is cancelled succesfully, otherwise False.
        """

        job_id_list = ' '.join(job_ids)
        cmd = "condor_rm {0}; condor_rm -forcex {0}".format(job_id_list)
        logger.debug("Attempting removal of jobs : {0}".format(cmd))
        retcode, stdout, stderr = self.execute_wait(cmd)
        rets = None
        if retcode == 0:
            for jid in job_ids:
                self.resources[jid]['status'] = 'CANCELLED'
            rets = [True for i in job_ids]
        else:
            rets = [False for i in job_ids]

        return rets

    @property
    def scaling_enabled(self):
        return True

    @property
    def current_capacity(self):
        return self

    def _add_resource(self, job_id):
        for jid in job_id:
            self.resources[jid] = {'status': 'PENDING', 'size': 1}
        return True


if __name__ == "__main__":

    print("None")<|MERGE_RESOLUTION|>--- conflicted
+++ resolved
@@ -79,11 +79,8 @@
     def __init__(self,
                  channel: Channel = LocalChannel(),
                  nodes_per_block: int = 1,
-<<<<<<< HEAD
-=======
                  cores_per_slot: Optional[int] = None,
                  mem_per_slot: Optional[float] = None,
->>>>>>> a7c84bf4
                  init_blocks: int = 1,
                  min_blocks: int = 0,
                  max_blocks: int = 10,
