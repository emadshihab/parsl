--- conflicted
+++ resolved
@@ -5,13 +5,8 @@
 from parsl.channels.base import Channel
 from parsl.channels import LocalChannel
 from parsl.launchers import SingleNodeLauncher
-<<<<<<< HEAD
 from parsl.providers.provider_base import Channeled, ExecutionProvider, JobState, JobStatus
-from parsl.providers.error import SchedulerMissingArgs, ScriptPathError
-=======
-from parsl.providers.provider_base import ExecutionProvider, JobState, JobStatus
 from parsl.providers.error import SchedulerMissingArgs, ScriptPathError, SubmitException
->>>>>>> c0bfce15
 from parsl.utils import RepresentationMixin
 
 from typing import Any, List
@@ -84,19 +79,6 @@
 
         logger.debug("Checking status of: {0}".format(job_ids))
         for job_id in self.resources:
-<<<<<<< HEAD
-
-            retcode, stdout, stderr = self.channel.execute_wait('ps -p {} > /dev/null 2> /dev/null; echo "STATUS:$?" '.format(
-                self.resources[job_id]['remote_pid']), self.cmd_timeout)
-            if stdout:  # (is not None)
-                for line in stdout.split('\n'):
-                    if line.startswith("STATUS:"):
-                        status = line.split("STATUS:")[1].strip()
-                        if status == "0":
-                            self.resources[job_id]['status'] = JobStatus(JobState.RUNNING)
-                        else:
-                            self.resources[job_id]['status'] = JobStatus(JobState.FAILED)
-=======
             # This job dict should really be a class on its own
             job_dict = self.resources[job_id]
             if job_dict['status'] and job_dict['status'].terminal:
@@ -139,7 +121,6 @@
                                        'Cannot parse exit code: {}'.format(str_ec))
 
             job_dict['status'] = status
->>>>>>> c0bfce15
 
         return [self.resources[jid]['status'] for jid in job_ids]
 
@@ -259,25 +240,18 @@
         cmd = '/bin/bash -c \'echo - >{0}.ec && {{ {{ bash {0} 1>{0}.out 2>{0}.err ; ' \
               'echo $? > {0}.ec ; }} >/dev/null 2>&1 & echo "PID:$!" ; }}\''.format(script_path)
         retcode, stdout, stderr = self.channel.execute_wait(cmd, self.cmd_timeout)
-<<<<<<< HEAD
+        if retcode != 0:
+            raise SubmitException(job_name, "Launch command exited with code {0}".format(retcode),
+                                  stdout, stderr)
         if stdout:
             for line in stdout.split('\n'):
                 if line.startswith("PID:"):
                     remote_pid = line.split("PID:")[1].strip()
                     job_id = remote_pid
-            if job_id is None:
-                logger.warning("Channel failed to start remote command/retrieve PID")
-=======
-        if retcode != 0:
-            raise SubmitException(job_name, "Launch command exited with code {0}".format(retcode),
-                                  stdout, stderr)
-        for line in stdout.split('\n'):
-            if line.startswith("PID:"):
-                remote_pid = line.split("PID:")[1].strip()
-                job_id = remote_pid
+        else:
+            logger.debug("benc-mypy branch: no stdout from launch command... this would have resulted in a runtime type error trying to split stdout. Instead, acting as if stdout has no lines.")
         if job_id is None:
             raise SubmitException(job_name, "Channel failed to start remote command/retrieve PID")
->>>>>>> c0bfce15
 
         self.resources[job_id] = {'job_id': job_id, 'status': JobStatus(JobState.RUNNING),
                                   'remote_pid': remote_pid, 'script_path': script_path}
