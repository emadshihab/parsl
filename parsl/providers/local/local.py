--- conflicted
+++ resolved
@@ -158,19 +158,8 @@
         script_path = "{0}/{1}.sh".format(self.script_dir, job_name)
         script_path = os.path.abspath(script_path)
 
-<<<<<<< HEAD
-        wrap_command = self.launcher(command, tasks_per_node, self.nodes_per_block)
-=======
         logger.debug("launch is {}".format(self.launcher))
-        wrap_command = self.launcher(command, self.tasks_per_node, self.nodes_per_block, script_path)
-        """
-        in slurm< which works... this bug shoudl have been detected by mypy?
-        job_config["user_script"] = self.launcher(command,
-                                                  self.tasks_per_node,
-                                                  self.nodes_per_block,
-                                                  script_path)
-        """
->>>>>>> 9141b76d
+        wrap_command = self.launcher(command, tasks_per_node, self.nodes_per_block, script_path)
 
         self._write_submit_script(wrap_command, script_path)
 
