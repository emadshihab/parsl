import logging
import time
from parsl.providers.kubernetes.template import template_string

logger = logging.getLogger(__name__)

from parsl.providers.error import *
from parsl.providers.provider_base import ExecutionProvider
from parsl.utils import RepresentationMixin

import typeguard
<<<<<<< HEAD
from typing import List, Optional, Tuple
=======
from typing import Any, Dict, List, Optional, Tuple
>>>>>>> 694d1d04

try:
    from kubernetes import client, config
    _kubernetes_enabled = True
except (ImportError, NameError, FileNotFoundError):
    _kubernetes_enabled = False


class KubernetesProvider(ExecutionProvider, RepresentationMixin):
    """ Kubernetes execution provider
    Parameters
    ----------
    namespace : str
        Kubernetes namespace to create deployments.
    image : str
        Docker image to use in the deployment.
    nodes_per_block : int
        Nodes to provision per block.
    init_blocks : int
        Number of blocks to provision at the start of the run. Default is 1.
    min_blocks : int
        Minimum number of blocks to maintain.
    max_blocks : int
        Maximum number of blocks to maintain.
    parallelism : float
        Ratio of provisioned task slots to active tasks. A parallelism value of 1 represents aggressive
        scaling where as many resources as possible are used; parallelism close to 0 represents
        the opposite situation in which as few resources as possible (i.e., min_blocks) are used.
    worker_init : str
        Command to be run first for the workers, such as `python start.py`.
    secret : str
        Docker secret to use to pull images
    pod_name : str
        The name for the pod, will be appended with a timestamp.
        Default is None, meaning parsl automatically names the pod.
    user_id : str
        Unix user id to run the container as.
    group_id : str
        Unix group id to run the container as.
    run_as_non_root : bool
        Run as non-root (True) or run as root (False).
    persistent_volumes: list[(str, str)]
        List of tuples describing persistent volumes to be mounted in the pod.
        The tuples consist of (PVC Name, Mount Directory).
    """
    @typeguard.typechecked
    def __init__(self,
                 image: str,
                 namespace: str = 'default',
                 nodes_per_block: int = 1,
                 init_blocks: int = 4,
                 min_blocks: int = 0,
                 max_blocks: int = 10,
                 parallelism: float = 1,
                 worker_init: str = "",
                 pod_name: Optional[str] = None,
                 user_id: Optional[str] = None,
                 group_id: Optional[str] = None,
                 run_as_non_root: bool = False,
                 secret: Optional[str] = None,
                 persistent_volumes: List[Tuple[str, str]] = []) -> None:
        if not _kubernetes_enabled:
            raise OptionalModuleMissing(['kubernetes'],
                                        "Kubernetes provider requires kubernetes module and config.")
        config.load_kube_config()

        self.namespace = namespace
        self.image = image
        self.nodes_per_block = nodes_per_block
        self.init_blocks = init_blocks
        self.min_blocks = min_blocks
        self.max_blocks = max_blocks
        self.parallelism = parallelism
        self.worker_init = worker_init
        self.secret = secret
        self.pod_name = pod_name
        self.user_id = user_id
        self.group_id = group_id
        self.run_as_non_root = run_as_non_root
        self.persistent_volumes = persistent_volumes

        self.kube_client = client.CoreV1Api()

        # Dictionary that keeps track of jobs, keyed on job_id
        self.resources = {}  # type: Dict[str, Dict[str, Any]]

    def submit(self, cmd_string, blocksize, tasks_per_node, job_name="parsl") -> Optional[str]:
        """ Submit a job
        Args:
             - cmd_string  :(String) - Name of the container to initiate
             - blocksize   :(float) - Number of replicas
             - tasks_per_node (int) : command invocations to be launched per node

        Kwargs:
             - job_name (String): Name for job, must be unique
        Returns:
             - None: At capacity, cannot provision more
             - job_id: (string) Identifier for the job
        """

        cur_timestamp = str(time.time() * 1000).split(".")[0]
        job_name = "{0}-{1}".format(job_name, cur_timestamp)

        if not self.pod_name:
            pod_name = '{}'.format(job_name)
        else:
            pod_name = '{}-{}'.format(self.pod_name,
                                      cur_timestamp)

        formatted_cmd = template_string.format(command=cmd_string,
                                               worker_init=self.worker_init)

        logger.debug("Pod name :{}".format(pod_name))
        self._create_pod(image=self.image,
                         pod_name=pod_name,
                         job_name=job_name,
                         cmd_string=formatted_cmd,
                         volumes=self.persistent_volumes)
        self.resources[pod_name] = {'status': 'RUNNING',
                                    'pods': blocksize}

        return pod_name

    def status(self, job_ids) -> List[str]:
        """ Get the status of a list of jobs identified by the job identifiers
        returned from the submit request.
        Args:
             - job_ids (list) : A list of job identifiers
        Returns:
             - A list of status from ['PENDING', 'RUNNING', 'CANCELLED', 'COMPLETED',
               'FAILED', 'TIMEOUT'] corresponding to each job_id in the job_ids list.
        Raises:
             - ExecutionProviderExceptions or its subclasses
        """
        self._status()
        # This is a hack
        return ['RUNNING' for jid in job_ids]

    def cancel(self, job_ids) -> List[bool]:
        """ Cancels the jobs specified by a list of job ids
        Args:
        job_ids : [<job_id> ...]
        Returns :
        [True/False...] : If the cancel operation fails the entire list will be False.
        """
        for job in job_ids:
            logger.debug("Terminating job/proc_id: {0}".format(job))
            # Here we are assuming that for local, the job_ids are the process id's
            self._delete_pod(job)

            self.resources[job]['status'] = 'CANCELLED'
            del self.resources[job]
        rets = [True for i in job_ids]

        return rets

    def _status(self):
        """ Internal: Do not call. Returns the status list for a list of job_ids
        Args:
              self
        Returns:
              [status...] : Status list of all jobs
        """

        jobs_ids = list(self.resources.keys())
        # TODO: fix this
        return jobs_ids
        # do something to get the deployment's status

    def _create_pod(self,
                    image,
                    pod_name,
                    job_name,
                    port=80,
                    cmd_string=None,
                    volumes=[]) -> None:
        """ Create a kubernetes pod for the job.
        Args:
              - image (string) : Docker image to launch
              - pod_name (string) : Name of the pod
              - job_name (string) : App label
        KWargs:
             - port (integer) : Container port
        Returns:
              - None
        """

        security_context = None
        if self.user_id and self.group_id:
            security_context = client.V1SecurityContext(run_as_group=self.group_id,
                                                        run_as_user=self.user_id,
                                                        run_as_non_root=self.run_as_non_root)

        # Create the enviornment variables and command to initiate IPP
        environment_vars = client.V1EnvVar(name="TEST", value="SOME DATA")

        launch_args = ["-c", "{0};".format(cmd_string)]

        volume_mounts = []
        # Create mount paths for the volumes
        for volume in volumes:
            volume_mounts.append(client.V1VolumeMount(mount_path=volume[1],
                                                      name=volume[0]))
        # Configure Pod template container
        container = client.V1Container(
            name=pod_name,
            image=image,
            ports=[client.V1ContainerPort(container_port=port)],
            volume_mounts=volume_mounts,
            command=['/bin/bash'],
            args=launch_args,
            env=[environment_vars],
            security_context=security_context)

        # Create a secret to enable pulling images from secure repositories
        secret = None
        if self.secret:
            secret = client.V1LocalObjectReference(name=self.secret)

        # Create list of volumes from (pvc, mount) tuples
        volume_defs = []
        for volume in volumes:
            volume_defs.append(client.V1Volume(name=volume[0],
                                               persistent_volume_claim=client.V1PersistentVolumeClaimVolumeSource(
                                                   claim_name=volume[0])))

        metadata = client.V1ObjectMeta(name=pod_name,
                                       labels={"app": job_name})
        spec = client.V1PodSpec(containers=[container],
                                image_pull_secrets=[secret],
                                volumes=volume_defs
                                )

        pod = client.V1Pod(spec=spec, metadata=metadata)
        api_response = self.kube_client.create_namespaced_pod(namespace=self.namespace,
                                                              body=pod)
        logger.debug("Pod created. status='{0}'".format(str(api_response.status)))

    def _delete_pod(self, pod_name) -> None:
        """Delete a pod"""

        api_response = self.kube_client.delete_namespaced_pod(name=pod_name,
                                                              namespace=self.namespace,
                                                              body=client.V1DeleteOptions())
        logger.debug("Pod deleted. status='{0}'".format(str(api_response.status)))

    @property
    def scaling_enabled(self) -> bool:
        return True

    @property
    def label(self) -> str:
        return "kubernetes"<|MERGE_RESOLUTION|>--- conflicted
+++ resolved
@@ -9,11 +9,7 @@
 from parsl.utils import RepresentationMixin
 
 import typeguard
-<<<<<<< HEAD
-from typing import List, Optional, Tuple
-=======
 from typing import Any, Dict, List, Optional, Tuple
->>>>>>> 694d1d04
 
 try:
     from kubernetes import client, config
