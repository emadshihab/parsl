--- conflicted
+++ resolved
@@ -185,22 +185,13 @@
         if job_id is None:
             logger.warning("Channel failed to start remote command/retrieve PID")
 
-<<<<<<< HEAD
         d = {'job_id': job_id,
              'status': JobStatus(JobState.RUNNING),
              'cmd': final_cmd,
              'channel': channel,
-             'remote_pid': remote_pid,
-             'proc': proc}  # type: Dict[str, Any]
+             'remote_pid': remote_pid}  # type: Dict[str, Any]
 
         self.resources[job_id] = d
-=======
-        self.resources[job_id] = {'job_id': job_id,
-                                  'status': JobStatus(JobState.RUNNING),
-                                  'cmd': final_cmd,
-                                  'channel': channel,
-                                  'remote_pid': remote_pid}
->>>>>>> c8bb117f
 
         return job_id
 
