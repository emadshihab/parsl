import logging
import os
import pathlib
import uuid

from ipyparallel import Client
from parsl.providers import LocalProvider
from parsl.providers.provider_base import ExecutionProvider  # for mypy
from parsl.utils import RepresentationMixin

from parsl.executors.base import ParslExecutor
from parsl.executors.errors import ScalingFailed
from parsl.executors.ipp_controller import Controller
from parsl.utils import wait_for_file

from typing import Any
from typing import List
from typing import Optional

logger = logging.getLogger(__name__)


class IPyParallelExecutor(ParslExecutor, RepresentationMixin):
    """The IPython Parallel executor.

    This executor uses IPythonParallel's pilot execution system to manage multiple processes
    running locally or remotely.

    Parameters
    ----------
    provider : :class:`~parsl.providers.provider_base.ExecutionProvider`
        Provider to access computation resources. Can be one of :class:`~parsl.providers.aws.aws.EC2Provider`,
        :class:`~parsl.providers.cobalt.cobalt.Cobalt`,
        :class:`~parsl.providers.condor.condor.Condor`,
        :class:`~parsl.providers.googlecloud.googlecloud.GoogleCloud`,
        :class:`~parsl.providers.gridEngine.gridEngine.GridEngine`,
        :class:`~parsl.providers.jetstream.jetstream.Jetstream`,
        :class:`~parsl.providers.local.local.Local`,
        :class:`~parsl.providers.sge.sge.GridEngine`,
        :class:`~parsl.providers.slurm.slurm.Slurm`, or
        :class:`~parsl.providers.torque.torque.Torque`.
    label : str
        Label for this executor instance.
    controller : :class:`~parsl.executors.ipp_controller.Controller`
        Which Controller instance to use. Default is `Controller()`.
    workers_per_node : int
        Number of workers to be launched per node. Default=1
    container_image : str
        Launch tasks in a container using this docker image. If set to None, no container is used.
        Default is None.
    engine_dir : str
        Directory where engine logs and configuration files will be stored.
    working_dir : str
        Directory where input data should be staged to.
    storage_access : list of :class:`~parsl.data_provider.staging.Staging`
        Specifications for accessing data this executor remotely.
    managed : bool
        If True, parsl will control dynamic scaling of this executor, and be responsible. Otherwise,
        this is managed by the user.
    engine_debug_level : int | str
        Sets engine logging to specified debug level. Choices: (0, 10, 20, 30, 40, 50, 'DEBUG', 'INFO', 'WARN', 'ERROR', 'CRITICAL')

    .. note::
           Some deficiencies with this executor are:

               1. Ipengines execute one task at a time. This means one engine per core
                  is necessary to exploit the full parallelism of a node.
               2. No notion of remaining walltime.
               3. Lack of throttling means tasks could be queued up on a worker.
    """

    def __init__(self,
                 provider: ExecutionProvider = LocalProvider(),
                 label: str = 'ipp',
                 working_dir: Optional[str] = None,
                 controller: Controller = Controller(),
                 container_image: Optional[str] = None,
                 engine_dir: Optional[str] = None,
                 storage_access: Optional[List[Any]] = None,
                 engine_debug_level: Optional[str] = None,
                 workers_per_node: int = 1,
                 managed: bool = True) -> None:
        self.provider = provider
        self.label = label
        self.working_dir = working_dir
        self.controller = controller
        self.engine_debug_level = engine_debug_level
        self.container_image = container_image
        self.engine_dir = engine_dir
        self.workers_per_node = workers_per_node
        self.storage_access = storage_access
        self.managed = managed

        self.debug_option = ""
        if self.engine_debug_level:
            self.debug_option = "--log-level={}".format(self.engine_debug_level)

    def start(self):
        self.controller.profile = self.label
        self.controller.ipython_dir = self.run_dir
        if self.engine_dir is None:
            parent, child = pathlib.Path(self.run_dir).parts[-2:]
            self.engine_dir = os.path.join(parent, child)
        self.controller.start()

        self.engine_file = self.controller.engine_file

        with wait_for_file(self.controller.client_file, seconds=120):
            logger.debug("Waiting for {0}".format(self.controller.client_file))

        if not os.path.exists(self.controller.client_file):
            raise Exception("Controller client file is missing at {0}".format(self.controller.client_file))

        command_composer = self.compose_launch_cmd

        self.executor = Client(url_file=self.controller.client_file)
        if self.container_image:
            command_composer = self.compose_containerized_launch_cmd
            logger.info("Launching IPP with Docker image: {0}".format(self.container_image))

        self.launch_cmd = command_composer(self.engine_file, self.engine_dir, self.container_image)
        self.engines = []  # type: List[Any]

        if self.provider:
            self._scaling_enabled = self.provider.scaling_enabled
            logger.debug("Starting IPyParallelExecutor with provider:\n%s", self.provider)
            if hasattr(self.provider, 'init_blocks'):
                try:
                    self.scale_out(blocks=self.provider.init_blocks)
                except Exception as e:
                    logger.error("Scaling out failed: %s" % e)
                    raise e

<<<<<<< HEAD
        else:
            self._scaling_enabled = False
            logger.debug("Starting IpyParallelExecutor with no provider")
=======
        self._scaling_enabled = True
        logger.debug("Starting IPyParallelExecutor with provider:\n%s", self.provider)
        if hasattr(self.provider, 'init_blocks'):
            try:
                self.scale_out(blocks=self.provider.init_blocks)
            except Exception as e:
                logger.error("Scaling out failed: %s" % e)
                raise e
>>>>>>> c8a3fd2e

        self.lb_view = self.executor.load_balanced_view()
        logger.debug("Starting executor")

    def compose_launch_cmd(self, filepath, engine_dir, container_image):
        """Reads the json contents from filepath and uses that to compose the engine launch command.

        Args:
            filepath: Path to the engine file
            engine_dir: CWD for the engines

        """
        self.engine_file = os.path.expanduser(filepath)
        uid = str(uuid.uuid4())
        engine_json = None
        try:
            with open(self.engine_file, 'r') as f:
                engine_json = f.read()

        except OSError as e:
            logger.error("Could not open engine_json : ", self.engine_file)
            raise e

        return """mkdir -p {0}
cat <<EOF > {0}/ipengine.{uid}.json
{1}
EOF

mkdir -p '{0}/engine_logs'
ipengine --file={0}/ipengine.{uid}.json {debug_option} >> {0}/engine_logs/$JOBNAME.log 2>&1
""".format(engine_dir, engine_json, debug_option=self.debug_option, uid=uid)

    def compose_containerized_launch_cmd(self, filepath, engine_dir, container_image):
        """Reads the json contents from filepath and uses that to compose the engine launch command.

        Notes: Add this to the ipengine launch for debug logs :
                          --log-to-file --debug
        Args:
            filepath (str): Path to the engine file
            engine_dir (str): CWD for the engines .
            container_image (str): The container to be used to launch workers
        """
        self.engine_file = os.path.expanduser(filepath)
        uid = str(uuid.uuid4())
        engine_json = None
        try:
            with open(self.engine_file, 'r') as f:
                engine_json = f.read()

        except OSError as e:
            logger.error("Could not open engine_json : ", self.engine_file)
            raise e

        return """mkdir -p {0}
cd {0}
cat <<EOF > ipengine.{uid}.json
{1}
EOF

DOCKER_ID=$(docker create --network host {2} ipengine --file=/tmp/ipengine.{uid}.json) {debug_option}
docker cp ipengine.{uid}.json $DOCKER_ID:/tmp/ipengine.{uid}.json

# Copy current dir to the working directory
DOCKER_CWD=$(docker image inspect --format='{{{{.Config.WorkingDir}}}}' {2})
docker cp -a . $DOCKER_ID:$DOCKER_CWD
docker start $DOCKER_ID

at_exit() {{
  echo "Caught SIGTERM/SIGINT signal!"
  docker stop $DOCKER_ID
}}

trap at_exit SIGTERM SIGINT
sleep infinity
""".format(engine_dir, engine_json, container_image, debug_option=self.debug_option, uid=uid)

    @property
    def outstanding(self):
        return len(self.executor.outstanding)

    @property
    def connected_workers(self):
        return len(self.executor.ids)

    @property
    def scaling_enabled(self):
        return self._scaling_enabled

    def submit(self, *args, **kwargs):
        """Submits work to the thread pool.

        This method is simply pass through [not entirely true seeing as it goes via lb_view...] and behaves like a submit call as described
        here `Python docs: <https://docs.python.org/3/library/concurrent.futures.html#concurrent.futures.ThreadPoolExecutor>`_

        Returns:
              Future
        """
        return self.lb_view.apply_async(*args, **kwargs)

    def scale_out(self, blocks: int = 1) -> None:
        """Scales out the number of active workers by 1.

        Parameters:
            blocks : int
               Number of blocks to be provisioned.

        Returns either None or a list. What's the difference between
        an empty list and a None?

        This doesn't match the return type of ParslExecutor, which is
        None, and the return value doesn't seem used anywhere from this
        scale_out?
        """
        r = []  # type: List[Any]
        for i in range(blocks):
            if self.provider:
                block = self.provider.submit(self.launch_cmd, self.workers_per_node)
                logger.debug("Launched block {}:{}".format(i, block))
                if not block:
                    raise(ScalingFailed(self.provider.label,
                                        "Attempts to provision nodes via provider has failed"))
                self.engines.extend([block])
                r.extend([block])
        else:
            logger.error("No execution provider available")

        return None

    def scale_in(self, blocks: int) -> None:
        """Scale in the number of active blocks by the specified number.

        """
        status = dict(zip(self.engines, self.provider.status(self.engines)))

        # This works for blocks=0
        to_kill = [engine for engine in status if status[engine] == "RUNNING"][:blocks]

        if self.provider:
            self.provider.cancel(to_kill)
        else:
            logger.error("No execution provider available")

    def status(self):
        """Returns the status of the executor via probing the execution providers."""
        if self.provider:
            status = self.provider.status(self.engines)

        else:
            status = []

        return status

    # what the correct general signature for shutdown is, i don't know.
    # perhaps there are different ones? or perhaps they should all have targets and block?
    def shutdown(self, block: bool = False) -> bool:
        """Shutdown the executor, including all workers and controllers.

        The interface documentation for IPP is `here <http://ipyparallel.readthedocs.io/en/latest/api/ipyparallel.html#ipyparallel.Client.shutdown>`_

        Kwargs:
            - block (Bool): To block for confirmations or not

        Raises:
             NotImplementedError
        """
        if self.controller:
            logger.debug("IPP:Shutdown sequence: Attempting controller kill")
            self.controller.close()

        # We do not actually do executor.shutdown because
        # this blocks even when requested to not block, killing the
        # controller is more effective although impolite.
        # x = self.executor.shutdown(targets=targets,
        #                           hub=hub,
        #                           block=block)

        logger.debug("Done with executor shutdown")
        return True


if __name__ == "__main__":

    pool1_config = {"poolname": "pool1",
                    "queue": "foo"}<|MERGE_RESOLUTION|>--- conflicted
+++ resolved
@@ -121,21 +121,6 @@
         self.launch_cmd = command_composer(self.engine_file, self.engine_dir, self.container_image)
         self.engines = []  # type: List[Any]
 
-        if self.provider:
-            self._scaling_enabled = self.provider.scaling_enabled
-            logger.debug("Starting IPyParallelExecutor with provider:\n%s", self.provider)
-            if hasattr(self.provider, 'init_blocks'):
-                try:
-                    self.scale_out(blocks=self.provider.init_blocks)
-                except Exception as e:
-                    logger.error("Scaling out failed: %s" % e)
-                    raise e
-
-<<<<<<< HEAD
-        else:
-            self._scaling_enabled = False
-            logger.debug("Starting IpyParallelExecutor with no provider")
-=======
         self._scaling_enabled = True
         logger.debug("Starting IPyParallelExecutor with provider:\n%s", self.provider)
         if hasattr(self.provider, 'init_blocks'):
@@ -144,7 +129,6 @@
             except Exception as e:
                 logger.error("Scaling out failed: %s" % e)
                 raise e
->>>>>>> c8a3fd2e
 
         self.lb_view = self.executor.load_balanced_view()
         logger.debug("Starting executor")
