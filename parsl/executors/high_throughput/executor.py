--- conflicted
+++ resolved
@@ -183,20 +183,11 @@
 
         StatusHandlingExecutor.__init__(self, provider)
         self.label = label
-<<<<<<< HEAD
-        self.provider = provider
-=======
-        self.launch_cmd = launch_cmd
->>>>>>> 6d66cab3
         self.worker_debug = worker_debug
         self.storage_access = storage_access
         self.working_dir = working_dir
         self.managed = managed
         self.blocks = {}  # type: Dict[str, str]
-<<<<<<< HEAD
-        self.tasks = {}  # type: Dict[int, Future]
-=======
->>>>>>> 6d66cab3
         self.cores_per_worker = cores_per_worker
         self.mem_per_worker = mem_per_worker
         self.max_workers = max_workers
@@ -531,16 +522,11 @@
         Returns:
               Future
         """
-<<<<<<< HEAD
-        if self._executor_bad_state.is_set():
-            if self._executor_exception is None:
+        if self.bad_state.is_set:
+            if self.executor_exception is None:
                 raise ValueError("Executor is in bad state, but no exception recorded")
             else:
-                raise self._executor_exception
-=======
-        if self.bad_state_is_set:
-            raise self.executor_exception
->>>>>>> 6d66cab3
+                raise self.executor_exception
 
         self._task_counter += 1
         task_id = self._task_counter
