from abc import ABCMeta, abstractmethod, abstractproperty

from typing import TYPE_CHECKING
from typing import Any, Dict, Optional, Tuple

class Channel(metaclass=ABCMeta):
    """ Define the interface to all channels. Channels are usually called via the execute_wait function.
    For channels that execute remotely, a push_file function allows you to copy over files.

    .. code:: python

                                +------------------
                                |
          cmd, wtime    ------->|  execute_wait
          (ec, stdout, stderr)<-|---+
                                |
          cmd, wtime    ------->|  execute_no_wait
          (ec, stdout, stderr)<-|---+
                                |
          src, dst_dir  ------->|  push_file
             dst_path  <--------|----+
                                |
          dst_script_dir <------|  script_dir
                                |
                                +-------------------

    """

    @abstractmethod
    def execute_wait(self, cmd: str, walltime: int, envs: Dict[str,str] ={}) -> Tuple[int, Optional[str], Optional[str]]:
        ''' Executes the cmd, with a defined walltime.

        Args:
            - cmd (string): Command string to execute over the channel
            - walltime (int) : Timeout in seconds - TODO: or string? check this

        KWargs:
            - envs (Dict[str, str]) : Environment variables to push to the remote side

        Returns:
            - (exit_code, stdout, stderr) (int, optional string, optional string)
              If the exit code is a failure code, the stdout and stderr return values
              may be None.
        '''
        pass

    @abstractproperty
    def script_dir(self):
        ''' This is a property. Returns the directory assigned for storing all internal scripts such as
        scheduler submit scripts. This is usually where error logs from the scheduler would reside on the
        channel destination side.

        Args:
            - None

        Returns:
            - Channel script dir
        '''
        pass

    # DFK expects to be able to modify this, so it needs to be in the abstract class
    @script_dir.setter
    def script_dir(self, value):
        pass

    @abstractmethod
<<<<<<< HEAD
    def execute_no_wait(self, cmd, walltime, envs={}) -> Any:
        ''' Optional. This is infrequently used.
=======
    def execute_no_wait(self, cmd, walltime, envs={}, *args, **kwargs):
        ''' Execute asynchronousely without waiting for exitcode
>>>>>>> 28af4df7

        Args:
            - cmd (string): Command string to execute over the channel
            - walltime (int) : Timeout in seconds

        KWargs:
            - envs (dict) : Environment variables to push to the remote side

        Returns:
<<<<<<< HEAD
            - channel specific information
=======
            - the type of return value is channel specific
>>>>>>> 28af4df7
        '''
        pass

    @abstractmethod
    def push_file(self, source, dest_dir) -> str:
        ''' Channel will take care of moving the file from source to the destination
        directory

        Args:
            source (string) : Full filepath of the file to be moved
            dest_dir (string) : Absolute path of the directory to move to

        Returns:
            destination_path (string)
        '''
        pass

    @abstractmethod
    def close(self):
        ''' Closes the channel. Clean out any auth credentials.

        Args:
            None

        Returns:
            Bool

        '''
        pass

    @abstractmethod
    def makedirs(self, path, mode=511, exist_ok=False):
        """Create a directory.

        If intermediate directories do not exist, they will be created.

        Parameters
        ----------
        path : str
            Path of directory to create.
        mode : int
            Permissions (posix-style) for the newly-created directory.
        exist_ok : bool
            If False, raise an OSError if the target directory already exists.
        """
        pass

    @abstractmethod
    def isdir(self, path):
        """Return true if the path refers to an existing directory.

        Parameters
        ----------
        path : str
            Path of directory to check.
        """
        pass

    @abstractmethod
    def abspath(self, path):
        """Return the absolute path.

        Parameters
        ----------
        path : str
            Path for which the absolute path will be returned.
        """
        pass<|MERGE_RESOLUTION|>--- conflicted
+++ resolved
@@ -64,13 +64,8 @@
         pass
 
     @abstractmethod
-<<<<<<< HEAD
     def execute_no_wait(self, cmd, walltime, envs={}) -> Any:
         ''' Optional. This is infrequently used.
-=======
-    def execute_no_wait(self, cmd, walltime, envs={}, *args, **kwargs):
-        ''' Execute asynchronousely without waiting for exitcode
->>>>>>> 28af4df7
 
         Args:
             - cmd (string): Command string to execute over the channel
@@ -80,11 +75,7 @@
             - envs (dict) : Environment variables to push to the remote side
 
         Returns:
-<<<<<<< HEAD
-            - channel specific information
-=======
             - the type of return value is channel specific
->>>>>>> 28af4df7
         '''
         pass
 
