--- conflicted
+++ resolved
@@ -28,7 +28,6 @@
 
     '''
 
-<<<<<<< HEAD
     @typeguard.typechecked
     def __init__(self,
                  hostname: str,
@@ -39,11 +38,8 @@
                  gssapi_auth: bool = False,
                  skip_auth: bool = False,
                  port: int = 22,
-                 key_filename: Optional[str] = None):
-=======
-    def __init__(self, hostname, username=None, password=None, script_dir=None, envs=None,
-                 gssapi_auth=False, skip_auth=False, port=22, key_filename=None, host_keys_filename=None):
->>>>>>> c0bfce15
+                 key_filename: Optional[str] = None,
+                 host_keys_filename: Optional[str] = None):
         ''' Initialize a persistent connection to the remote system.
         We should know at this point whether ssh connectivity is possible
 
