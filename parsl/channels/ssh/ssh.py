import errno
import logging
import os
import typeguard

import paramiko
from parsl.channels.base import Channel
from parsl.channels.errors import BadHostKeyException, AuthException, SSHException, BadScriptPath, BadPermsScriptPath, FileCopyException
from parsl.utils import RepresentationMixin

logger = logging.getLogger(__name__)

from typing import Any, Dict, List, Tuple, Optional


class NoAuthSSHClient(paramiko.SSHClient):
    def _auth(self, username: str, *args: List[Any]) -> None:
        self._transport.auth_none(username)


class SSHChannel(Channel, RepresentationMixin):
    ''' SSH persistent channel. This enables remote execution on sites
    accessible via ssh. It is assumed that the user has setup host keys
    so as to ssh to the remote host. Which goes to say that the following
    test on the commandline should work:

    >>> ssh <username>@<hostname>

    '''

    @typeguard.typechecked
    def __init__(self,
                 hostname: str,
                 username: Optional[str] = None,
                 password: Optional[str] = None,
                 script_dir: Optional[str] = None,
                 envs: Optional[Dict[str, str]] = None,
                 gssapi_auth: bool = False,
                 skip_auth: bool = False,
                 port: int = 22,
                 key_filename: Optional[str] = None,
                 host_keys_filename: Optional[str] = None):
        ''' Initialize a persistent connection to the remote system.
        We should know at this point whether ssh connectivity is possible

        Args:
            - hostname (String) : Hostname

        KWargs:
            - username (string) : Username on remote system
            - password (string) : Password for remote system
            - port : The port designated for the ssh connection. Default is 22.
            - script_dir (string) : Full path to a script dir where
              generated scripts could be sent to.
            - envs (dict) : A dictionary of environment variables to be set when executing commands
            - key_filename (string or list): the filename, or list of filenames, of optional private key(s)

        Raises:
        '''

        self.hostname = hostname
        self.username = username
        self.password = password
        self.port = port

        # if script_dir is a `str`, which it is from Channel, then can't
        # assign None to it. Here and the property accessors are changed
        # in benc-mypy to raise an error ratehr than return a None,
        # because Channel-using code assumes that script_dir will always
        # return a string and not a None. That assumption is not otherwise
        # guaranteed by the type-system...
        self._script_dir = None
        if script_dir:
            self.script_dir = script_dir

        self.skip_auth = skip_auth
        self.gssapi_auth = gssapi_auth
        self.key_filename = key_filename
        self.host_keys_filename = host_keys_filename

        if self.skip_auth:
            self.ssh_client = NoAuthSSHClient()
        else:
            self.ssh_client = paramiko.SSHClient()
        self.ssh_client.load_system_host_keys(filename=host_keys_filename)
        self.ssh_client.set_missing_host_key_policy(paramiko.AutoAddPolicy())
        self.sftp_client = None

        self.envs = {}  # type: Dict[str, str]
        if envs is not None:
            self.envs = envs

    def _is_connected(self):
        transport = self.ssh_client.get_transport() if self.ssh_client else None
        return transport and transport.is_active()

    def _connect(self):
        if not self._is_connected():
            logger.debug(f"connecting to {self.hostname}:{self.port}")
            try:
                self.ssh_client.connect(
                    self.hostname,
                    username=self.username,
                    password=self.password,
                    port=self.port,
                    allow_agent=True,
                    gss_auth=self.gssapi_auth,
                    gss_kex=self.gssapi_auth,
                    key_filename=self.key_filename
                )
                transport = self.ssh_client.get_transport()
                self.sftp_client = paramiko.SFTPClient.from_transport(transport)

            except paramiko.BadHostKeyException as e:
                raise BadHostKeyException(e, self.hostname)

            except paramiko.AuthenticationException as e:
                raise AuthException(e, self.hostname)

            except paramiko.SSHException as e:
                raise SSHException(e, self.hostname)

            except Exception as e:
                raise SSHException(e, self.hostname)

    def _valid_sftp_client(self):
        self._connect()
        return self.sftp_client

    def _valid_ssh_client(self):
        self._connect()
        return self.ssh_client

    def prepend_envs(self, cmd: str, env: Dict[str, str] = {}) -> str:
        env.update(self.envs)

        if len(env.keys()) > 0:
            env_vars = ' '.join(['{}={}'.format(key, value) for key, value in env.items()])
            return 'env {0} {1}'.format(env_vars, cmd)
        return cmd

    def execute_wait(self, cmd: str, walltime: int = 2, envs: Dict[str, str] = {}) -> Tuple[int, Optional[str], Optional[str]]:
        ''' Synchronously execute a commandline string on the shell.

        Args:
            - cmd (string) : Commandline string to execute
            - walltime (int) : walltime in seconds

        Kwargs:
            - envs (dict) : Dictionary of env variables

        Returns:
            - retcode : Return code from the execution, -1 on fail
            - stdout  : stdout string
            - stderr  : stderr string

        Raises:
        None.
        '''

        # Execute the command
        stdin, stdout, stderr = self._valid_ssh_client().exec_command(
            self.prepend_envs(cmd, envs), bufsize=-1, timeout=walltime
        )
        # Block on exit status from the command
        exit_status = stdout.channel.recv_exit_status()
        return exit_status, stdout.read().decode("utf-8"), stderr.read().decode("utf-8")

    def push_file(self, local_source: str, remote_dir: str) -> str:
        ''' Transport a local file to a directory on a remote machine

        Args:
            - local_source (string): Path
            - remote_dir (string): Remote path

        Returns:
            - str: Path to copied file on remote machine

        Raises:
            - BadScriptPath : if script path on the remote side is bad
            - BadPermsScriptPath : You do not have perms to make the channel script dir
            - FileCopyException : FileCopy failed.

        '''
        remote_dest = remote_dir + '/' + os.path.basename(local_source)

        try:
            self.makedirs(remote_dir, exist_ok=True)
        except IOError as e:
            logger.exception("Pushing {0} to {1} failed".format(local_source, remote_dir))
            if e.errno == 2:
                raise BadScriptPath(e, self.hostname)
            elif e.errno == 13:
                raise BadPermsScriptPath(e, self.hostname)
            else:
                logger.exception("File push failed due to SFTP client failure")
                raise FileCopyException(e, self.hostname)
        try:
            self._valid_sftp_client().put(local_source, remote_dest, confirm=True)
            # Set perm because some systems require the script to be executable
            self._valid_sftp_client().chmod(remote_dest, 0o777)
        except Exception as e:
            logger.exception("File push from local source {} to remote destination {} failed".format(
                local_source, remote_dest))
            raise FileCopyException(e, self.hostname)

        return remote_dest

    def pull_file(self, remote_source: str, local_dir: str) -> str:
        ''' Transport file on the remote side to a local directory

        Args:
            - remote_source (string): remote_source
            - local_dir (string): Local directory to copy to


        Returns:
            - str: Local path to file

        Raises:
            - FileExists : Name collision at local directory.
            - FileCopyException : FileCopy failed.
        '''

        local_dest = local_dir + '/' + os.path.basename(remote_source)

        try:
            os.makedirs(local_dir)
        except OSError as e:
            if e.errno != errno.EEXIST:
                logger.exception("Failed to create local_dir: {0}".format(local_dir))
                raise BadScriptPath(e, self.hostname)

        try:
            self._valid_sftp_client().get(remote_source, local_dest)
        except Exception as e:
            logger.exception("File pull failed")
            raise FileCopyException(e, self.hostname)

        return local_dest

<<<<<<< HEAD
    def close(self) -> bool:
        return self.ssh_client.close()
=======
    def close(self):
        if self._is_connected():
            return self.ssh_client.close()
>>>>>>> 02de751b

    def isdir(self, path: str) -> bool:
        """Return true if the path refers to an existing directory.

        Parameters
        ----------
        path : str
            Path of directory on the remote side to check.
        """
        result = True
        try:
            self._valid_sftp_client().lstat(path)
        except FileNotFoundError:
            result = False

        return result

    def makedirs(self, path: str, mode: int = 511, exist_ok: bool = False) -> None:
        """Create a directory on the remote side.

        If intermediate directories do not exist, they will be created.

        Parameters
        ----------
        path : str
            Path of directory on the remote side to create.
        mode : int
            Permissions (posix-style) for the newly-created directory.
        exist_ok : bool
            If False, raise an OSError if the target directory already exists.
        """
        if exist_ok is False and self.isdir(path):
            raise OSError('Target directory {} already exists'.format(path))

        self.execute_wait('mkdir -p {}'.format(path))
        self._valid_sftp_client().chmod(path, mode)

    def abspath(self, path: str) -> str:
        """Return the absolute path on the remote side.

        Parameters
        ----------
        path : str
            Path for which the absolute path will be returned.
        """
        return self._valid_sftp_client().normalize(path)

    @property
    def script_dir(self) -> str:
        if self._script_dir:
            return self._script_dir
        else:
            raise RuntimeError("scriptdir was not set")

    @script_dir.setter
    def script_dir(self, value: Optional[str]) -> None:
        self._script_dir = value<|MERGE_RESOLUTION|>--- conflicted
+++ resolved
@@ -90,11 +90,11 @@
         if envs is not None:
             self.envs = envs
 
-    def _is_connected(self):
+    def _is_connected(self) -> bool:
         transport = self.ssh_client.get_transport() if self.ssh_client else None
         return transport and transport.is_active()
 
-    def _connect(self):
+    def _connect(self) -> None:
         if not self._is_connected():
             logger.debug(f"connecting to {self.hostname}:{self.port}")
             try:
@@ -123,11 +123,11 @@
             except Exception as e:
                 raise SSHException(e, self.hostname)
 
-    def _valid_sftp_client(self):
+    def _valid_sftp_client(self) -> paramiko.SFTPClient:
         self._connect()
         return self.sftp_client
 
-    def _valid_ssh_client(self):
+    def _valid_ssh_client(self) -> paramiko.SSHClient:
         self._connect()
         return self.ssh_client
 
@@ -239,14 +239,10 @@
 
         return local_dest
 
-<<<<<<< HEAD
     def close(self) -> bool:
-        return self.ssh_client.close()
-=======
-    def close(self):
         if self._is_connected():
             return self.ssh_client.close()
->>>>>>> 02de751b
+        return True
 
     def isdir(self, path: str) -> bool:
         """Return true if the path refers to an existing directory.
