"""Set module version.

<Major>.<Minor>.<maintenance>[alpha/beta/..]
Alphas will be numbered like this -> 0.4.0a0
"""
<<<<<<< HEAD
VERSION = '0.7.0-a0'
=======
VERSION = '0.7.0-a1'
>>>>>>> 1f44d475
<|MERGE_RESOLUTION|>--- conflicted
+++ resolved
@@ -3,8 +3,4 @@
 <Major>.<Minor>.<maintenance>[alpha/beta/..]
 Alphas will be numbered like this -> 0.4.0a0
 """
-<<<<<<< HEAD
-VERSION = '0.7.0-a0'
-=======
-VERSION = '0.7.0-a1'
->>>>>>> 1f44d475
+VERSION = '0.7.0-a1imsim'