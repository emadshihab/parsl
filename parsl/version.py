"""Set module version.

<Major>.<Minor>.<maintenance>[alpha/beta/..]
Alphas will be numbered like this -> 0.4.0a0
"""
<<<<<<< HEAD
VERSION = '0.6.2-a2'
=======
VERSION = '0.6.2-a1'
>>>>>>> dce70c1a
<|MERGE_RESOLUTION|>--- conflicted
+++ resolved
@@ -3,8 +3,4 @@
 <Major>.<Minor>.<maintenance>[alpha/beta/..]
 Alphas will be numbered like this -> 0.4.0a0
 """
-<<<<<<< HEAD
-VERSION = '0.6.2-a2'
-=======
 VERSION = '0.6.2-a1'
->>>>>>> dce70c1a
