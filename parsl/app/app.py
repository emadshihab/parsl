--- conflicted
+++ resolved
@@ -30,11 +30,7 @@
 
     """
 
-<<<<<<< HEAD
-    def __init__(self, func, data_flow_kernel: "Optional[DataFlowKernel]" = None, walltime: int = 60, executors='all', cache: bool = False) -> None:
-=======
-    def __init__(self, func, data_flow_kernel=None, executors='all', cache=False):
->>>>>>> 4fe462ce
+    def __init__(self, func, data_flow_kernel: "Optional[DataFlowKernel]" = None, executors='all', cache: bool = False) -> None:
         """Construct the App object.
 
         Args:
@@ -127,11 +123,7 @@
     return wrapper
 
 
-<<<<<<< HEAD
-def python_app(function=None, data_flow_kernel: "Optional[DataFlowKernel]" = None, walltime: int = 60, cache: bool = False, executors='all'):
-=======
-def python_app(function=None, data_flow_kernel=None, cache=False, executors='all'):
->>>>>>> 4fe462ce
+def python_app(function=None, data_flow_kernel: "Optional[DataFlowKernel]" = None, cache: bool = False, executors='all'):
     """Decorator function for making python apps.
 
     Parameters
@@ -163,11 +155,7 @@
     return decorator
 
 
-<<<<<<< HEAD
-def bash_app(function=None, data_flow_kernel: "Optional[DataFlowKernel]" = None, walltime: int = 60, cache: bool = False, executors='all'):
-=======
-def bash_app(function=None, data_flow_kernel=None, cache=False, executors='all'):
->>>>>>> 4fe462ce
+def bash_app(function=None, data_flow_kernel: "Optional[DataFlowKernel]" = None, cache: bool = False, executors='all'):
     """Decorator function for making bash apps.
 
     Parameters
