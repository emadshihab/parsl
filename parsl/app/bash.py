--- conflicted
+++ resolved
@@ -10,13 +10,7 @@
 from parsl.app.app import AppBase
 from parsl.dataflow.dflow import DataFlowKernelLoader
 
-<<<<<<< HEAD
 from parsl.dataflow.dflow import DataFlowKernel # only for mypy
-
-logger = logging.getLogger(__name__)
-
-=======
->>>>>>> 694d1d04
 
 def remote_side_bash_executor(func, *args, **kwargs) -> int:
     """Execute the bash app type function and return the command line string.
