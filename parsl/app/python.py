--- conflicted
+++ resolved
@@ -73,13 +73,4 @@
                              cache=self.cache,
                              **kwargs)
 
-<<<<<<< HEAD
-        # logger.debug("App[{}] assigned Task[{}]".format(self.func.__name__,
-        #                                                 app_fut.tid))
-        out_futs = [DataFuture(app_fut, o, tid=app_fut.tid)
-                    for o in kwargs.get('outputs', [])]  # type: List[Future[Any]]
-        app_fut._outputs = out_futs
-
-=======
->>>>>>> 75291348
         return app_fut