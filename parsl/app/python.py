--- conflicted
+++ resolved
@@ -34,11 +34,7 @@
 class PythonApp(AppBase):
     """Extends AppBase to cover the Python App."""
 
-<<<<<<< HEAD
-    def __init__(self, func, data_flow_kernel=None, walltime=60, cache=False, executors='all') -> None:
-=======
-    def __init__(self, func, data_flow_kernel=None, cache=False, executors='all'):
->>>>>>> 4fe462ce
+    def __init__(self, func, data_flow_kernel=None, cache=False, executors='all') -> None:
         super().__init__(
             wrap_error(func),
             data_flow_kernel=data_flow_kernel,
