--- conflicted
+++ resolved
@@ -16,11 +16,7 @@
 import typeguard
 import psutil
 
-<<<<<<< HEAD
-from typing import cast, Any, Set
-=======
-from typing import Set, List, Callable
->>>>>>> 01f6463f
+from typing import cast, Any, List, Set, Callable
 
 logger = logging.getLogger(__name__)
 
