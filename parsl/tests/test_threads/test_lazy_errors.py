--- conflicted
+++ resolved
@@ -17,21 +17,14 @@
     def divide(a, b):
         return a / b
 
-<<<<<<< HEAD
     with permit_severe_log():
-        future = divide(10, 0)
+        futures = []
+        for i in range(0, 10):
+            futures.append(divide(10, 0))
 
-        while not future.done():
-            pass
-=======
-    futures = []
-    for i in range(0, 10):
-        futures.append(divide(10, 0))
-
-    for f in futures:
-        assert isinstance(f.exception(), ZeroDivisionError)
-        assert f.done()
->>>>>>> 474dc77d
+        for f in futures:
+            assert isinstance(f.exception(), ZeroDivisionError)
+            assert f.done()
 
     parsl.clear()
     return
