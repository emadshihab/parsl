from abc import ABCMeta, abstractmethod
import logging

from parsl.utils import RepresentationMixin

logger = logging.getLogger(__name__)


def bool_to_num(b: bool):
    return 1 if b else 0


class Launcher(RepresentationMixin, metaclass=ABCMeta):
    """ Launcher base class to enforce launcher interface
    """
    def __init__(self, debug: bool = True):
        self.debug = debug

    @abstractmethod
    def __call__(self, command, tasks_per_node, nodes_per_block):
        """ Wraps the command with the Launcher calls.
        """
        pass


class SimpleLauncher(Launcher):
    """ Does no wrapping. Just returns the command as-is
    """
    def __init_(self, debug: bool = True):
        super().__init__(debug=debug)

    def __call__(self, command, tasks_per_node, nodes_per_block):
        """
        Args:
        - command (string): The command string to be launched
        - task_block (string) : bash evaluated string.

        """
        return command


class WrappedLauncher(Launcher):
    """Wraps the command by prepending commands before a user's command

    As an example, the wrapped launcher can be used to launch a command
    inside a docker contain by prepending the proper docker invocation"""

    def __init__(self, prepend: str, debug: bool = True):
        """
        Args:
             prepend (str): Command to use before the launcher (e.g., ``time``)
        """
        super().__init__(debug=debug)
        self.prepend = prepend

    def __call__(self, command, tasks_per_node, nodes_per_block, debug=True):
        if tasks_per_node > 1:
            logger.warning('WrappedLauncher ignores the number of tasks per node. '
                           'You may be getting fewer workers than expected')
        if nodes_per_block > 1:
            logger.warning('WrappedLauncher ignores the number of nodes per block. '
                           'You may be getting fewer workers than expected')
        return "{0} {1}".format(self.prepend, command)


class SingleNodeLauncher(Launcher):
    """ Worker launcher that wraps the user's command with the framework to
    launch multiple command invocations in parallel. This wrapper sets the
    bash env variable CORES to the number of cores on the machine. By setting
    task_blocks to an integer or to a bash expression the number of invocations
    of the command to be launched can be controlled.
    """
    def __init__(self, debug: bool = True, fail_on_any: bool = False):
        super().__init__(debug=debug)
        self.fail_on_any = fail_on_any

    def __call__(self, command, tasks_per_node, nodes_per_block):
        """
        Args:
        - command (string): The command string to be launched
        - task_block (string) : bash evaluated string.
        - fail_on_any: If True, return a nonzero exit code if any worker failed, otherwise zero;
                       if False, return a nonzero exit code if all workers failed, otherwise zero.

        """
        task_blocks = tasks_per_node * nodes_per_block
<<<<<<< HEAD
        fail_on_any_num = bool_to_num(self.fail_on_any)
        debug_num = bool_to_num(self.debug)
=======
        fail_on_any_num = int(self.fail_on_any)
        debug_num = int(self.debug)
>>>>>>> c0bfce15

        x = '''set -e
export CORES=$(getconf _NPROCESSORS_ONLN)
[[ "{debug}" == "1" ]] && echo "Found cores : $CORES"
WORKERCOUNT={task_blocks}
FAILONANY={fail_on_any}

CMD() {{
{command}
}}
for COUNT in $(seq 1 1 $WORKERCOUNT); do
    [[ "{debug}" == "1" ]] && echo "Launching worker: $COUNT"
    CMD $COUNT &
done

ALLFAILED=1
ANYFAILED=0
for COUNT in $(seq 1 1 $WORKERCOUNT); do
    wait -n
    if [ "$?" != "0" ]; then
        ANYFAILED=1
    else
        ALLFAILED=0
    fi
done

[[ "{debug}" == "1" ]] && echo "All workers done"
if [ "$FAILONANY" == "1" ]; then
    exit $ANYFAILED
else
    exit $ALLFAILED
fi
'''.format(command=command,
           task_blocks=task_blocks,
           debug=debug_num,
           fail_on_any=fail_on_any_num)
        return x


class GnuParallelLauncher(Launcher):
    """ Worker launcher that wraps the user's command with the framework to
    launch multiple command invocations via GNU parallel sshlogin.

    This wrapper sets the bash env variable CORES to the number of cores on the
    machine.

    This launcher makes the following assumptions:
    - GNU parallel is installed and can be located in $PATH
    - Paswordless SSH login is configured between the controller node and the
      target nodes.
    - The provider makes available the $PBS_NODEFILE environment variable
    """
    def __init__(self, debug: bool = True):
        super().__init__(debug=debug)

    def __call__(self, command, tasks_per_node, nodes_per_block):
        """
        Args:
        - command (string): The command string to be launched
        - task_block (string) : bash evaluated string.

        """
        task_blocks = tasks_per_node * nodes_per_block
<<<<<<< HEAD
        debug_num = bool_to_num(self.debug)
=======
        debug_num = int(self.debug)
>>>>>>> c0bfce15

        x = '''set -e
export CORES=$(getconf _NPROCESSORS_ONLN)
[[ "{debug}" == "1" ]] && echo "Found cores : $CORES"
WORKERCOUNT={task_blocks}

# Deduplicate the nodefile
SSHLOGINFILE="$JOBNAME.nodes"
if [ -z "$PBS_NODEFILE" ]; then
    echo "localhost" > $SSHLOGINFILE
else
    sort -u $PBS_NODEFILE > $SSHLOGINFILE
fi

cat << PARALLEL_CMD_EOF > cmd_$JOBNAME.sh
{command}
PARALLEL_CMD_EOF
chmod u+x cmd_$JOBNAME.sh

#file to contain the commands to parallel
PFILE=cmd_${{JOBNAME}}.sh.parallel

# Truncate the file
cp /dev/null $PFILE

for COUNT in $(seq 1 1 $WORKERCOUNT)
do
    echo "sh cmd_$JOBNAME.sh" >> $PFILE
done

parallel --env _ --joblog "$JOBNAME.sh.parallel.log" \
    --sshloginfile $SSHLOGINFILE --jobs {tasks_per_node} < $PFILE

[[ "{debug}" == "1" ]] && echo "All workers done"
'''.format(command=command,
           tasks_per_node=tasks_per_node,
           task_blocks=task_blocks,
           debug=debug_num)
        return x


class MpiExecLauncher(Launcher):
    """ Worker launcher that wraps the user's command with the framework to
    launch multiple command invocations via mpiexec.

    This wrapper sets the bash env variable CORES to the number of cores on the
    machine.

    This launcher makes the following assumptions:
    - mpiexec is installed and can be located in $PATH
    - The provider makes available the $PBS_NODEFILE environment variable
    """
    def __init__(self, debug: bool = True):
        super().__init__(debug=debug)

    def __call__(self, command, tasks_per_node, nodes_per_block):
        """
        Args:
        - command (string): The command string to be launched
        - task_block (string) : bash evaluated string.

        """
        task_blocks = tasks_per_node * nodes_per_block
<<<<<<< HEAD
        debug_num = bool_to_num(self.debug)
=======
        debug_num = int(self.debug)
>>>>>>> c0bfce15

        x = '''set -e
export CORES=$(getconf _NPROCESSORS_ONLN)
[[ "{debug}" == "1" ]] && echo "Found cores : $CORES"
WORKERCOUNT={task_blocks}

# Deduplicate the nodefile
HOSTFILE="$JOBNAME.nodes"
if [ -z "$PBS_NODEFILE" ]; then
    echo "localhost" > $HOSTFILE
else
    sort -u $PBS_NODEFILE > $HOSTFILE
fi

cat << MPIEXEC_EOF > cmd_$JOBNAME.sh
{command}
MPIEXEC_EOF
chmod u+x cmd_$JOBNAME.sh

mpiexec --bind-to none -n $WORKERCOUNT --hostfile $HOSTFILE /usr/bin/sh cmd_$JOBNAME.sh

[[ "{debug}" == "1" ]] && echo "All workers done"
'''.format(command=command,
           task_blocks=task_blocks,
           debug=debug_num)
        return x


class MpiRunLauncher(Launcher):
    """ Worker launcher that wraps the user's command with the framework to
    launch multiple command invocations via mpirun.

    This wrapper sets the bash env variable CORES to the number of cores on the
    machine.

    This launcher makes the following assumptions:
    - mpirun is installed and can be located in $PATH
    - The provider makes available the $PBS_NODEFILE environment variable
    """
    def __init__(self, debug: bool = True, bash_location: str = '/bin/bash'):
        super().__init__(debug=debug)
        self.bash_location = bash_location

    def __call__(self, command, tasks_per_node, nodes_per_block):
        """
        Args:
        - command (string): The command string to be launched
        - task_block (string) : bash evaluated string.

        """
        task_blocks = tasks_per_node * nodes_per_block
<<<<<<< HEAD
        debug_num = bool_to_num(self.debug)
=======
        debug_num = int(self.debug)
>>>>>>> c0bfce15

        x = '''set -e
export CORES=$(getconf _NPROCESSORS_ONLN)
[[ "{debug}" == "1" ]] && echo "Found cores : $CORES"
WORKERCOUNT={task_blocks}

cat << MPIRUN_EOF > cmd_$JOBNAME.sh
{command}
MPIRUN_EOF
chmod u+x cmd_$JOBNAME.sh

mpirun -np $WORKERCOUNT {bash_location} cmd_$JOBNAME.sh

[[ "{debug}" == "1" ]] && echo "All workers done"
'''.format(command=command,
           task_blocks=task_blocks,
           bash_location=self.bash_location,
           debug=debug_num)
        return x


class SrunLauncher(Launcher):
    """ Worker launcher that wraps the user's command with the SRUN launch framework
    to launch multiple cmd invocations in parallel on a single job allocation.
    """

    def __init__(self, debug: bool = True, overrides: str = ''):
        """
        Parameters
        ----------

        overrides: str
             This string will be passed to the srun launcher. Default: ''
        """

        super().__init__(debug=debug)
        self.overrides = overrides

    def __call__(self, command, tasks_per_node, nodes_per_block):
        """
        Args:
        - command (string): The command string to be launched
        - task_block (string) : bash evaluated string.

        """
        task_blocks = tasks_per_node * nodes_per_block
<<<<<<< HEAD
        debug_num = bool_to_num(self.debug)
=======
        debug_num = int(self.debug)
>>>>>>> c0bfce15

        x = '''set -e
export CORES=$SLURM_CPUS_ON_NODE
export NODES=$SLURM_JOB_NUM_NODES

[[ "{debug}" == "1" ]] && echo "Found cores : $CORES"
[[ "{debug}" == "1" ]] && echo "Found nodes : $NODES"
WORKERCOUNT={task_blocks}

cat << SLURM_EOF > cmd_$SLURM_JOB_NAME.sh
{command}
SLURM_EOF
chmod a+x cmd_$SLURM_JOB_NAME.sh

srun --ntasks {task_blocks} -l {overrides} bash cmd_$SLURM_JOB_NAME.sh

[[ "{debug}" == "1" ]] && echo "Done"
'''.format(command=command,
           task_blocks=task_blocks,
           overrides=self.overrides,
           debug=debug_num)
        return x


class SrunMPILauncher(Launcher):
    """Launches as many workers as MPI tasks to be executed concurrently within a block.

    Use this launcher instead of SrunLauncher if each block will execute multiple MPI applications
    at the same time. Workers should be launched with independent Srun calls so as to setup the
    environment for MPI application launch.
    """
    def __init__(self, debug: bool = True, overrides: str = ''):
        """
        Parameters
        ----------

        overrides: str
             This string will be passed to the launcher. Default: ''
        """

        super().__init__(debug=debug)
        self.overrides = overrides

    def __call__(self, command, tasks_per_node, nodes_per_block):
        """
        Args:
        - command (string): The command string to be launched
        - task_block (string) : bash evaluated string.

        """
        task_blocks = tasks_per_node * nodes_per_block
<<<<<<< HEAD
        debug_num = bool_to_num(self.debug)
=======
        debug_num = int(self.debug)
>>>>>>> c0bfce15

        x = '''set -e
export CORES=$SLURM_CPUS_ON_NODE
export NODES=$SLURM_JOB_NUM_NODES

[[ "{debug}" == "1" ]] && echo "Found cores : $CORES"
[[ "{debug}" == "1" ]] && echo "Found nodes : $NODES"
WORKERCOUNT={task_blocks}

cat << SLURM_EOF > cmd_$SLURM_JOB_NAME.sh
{command}
SLURM_EOF
chmod a+x cmd_$SLURM_JOB_NAME.sh

TASKBLOCKS={task_blocks}

# If there are more taskblocks to be launched than nodes use
if (( "$TASKBLOCKS" > "$NODES" ))
then
    [[ "{debug}" == "1" ]] && echo "TaskBlocks:$TASKBLOCKS > Nodes:$NODES"
    CORES_PER_BLOCK=$(($NODES * $CORES / $TASKBLOCKS))
    for blk in $(seq 1 1 $TASKBLOCKS):
    do
        srun --ntasks $CORES_PER_BLOCK -l {overrides} bash cmd_$SLURM_JOB_NAME.sh &
    done
    wait
else
    # A Task block could be integer multiples of Nodes
    [[ "{debug}" == "1" ]] && echo "TaskBlocks:$TASKBLOCKS <= Nodes:$NODES"
    NODES_PER_BLOCK=$(( $NODES / $TASKBLOCKS ))
    for blk in $(seq 1 1 $TASKBLOCKS):
    do
        srun --exclusive --nodes $NODES_PER_BLOCK -l {overrides} bash cmd_$SLURM_JOB_NAME.sh &
    done
    wait

fi


[[ "{debug}" == "1" ]] && echo "Done"
'''.format(command=command,
           task_blocks=task_blocks,
           overrides=self.overrides,
           debug=debug_num)
        return x


class AprunLauncher(Launcher):
    """  Worker launcher that wraps the user's command with the Aprun launch framework
    to launch multiple cmd invocations in parallel on a single job allocation

    """
    def __init__(self, debug: bool = True, overrides: str = ''):
        """
        Parameters
        ----------

        overrides: str
             This string will be passed to the aprun launcher. Default: ''
        """
        super().__init__(debug=debug)
        self.overrides = overrides

    def __call__(self, command, tasks_per_node, nodes_per_block):
        """
        Args:
        - command (string): The command string to be launched
        - tasks_per_node (int) : Workers to launch per node
        - nodes_per_block (int) : Number of nodes in a block

        """

        tasks_per_block = tasks_per_node * nodes_per_block
<<<<<<< HEAD
        debug_num = bool_to_num(self.debug)
=======
        debug_num = int(self.debug)
>>>>>>> c0bfce15

        x = '''set -e
WORKERCOUNT={tasks_per_block}

cat << APRUN_EOF > cmd_$JOBNAME.sh
{command}
APRUN_EOF
chmod a+x cmd_$JOBNAME.sh

aprun -n {tasks_per_block} -N {tasks_per_node} {overrides} /bin/bash cmd_$JOBNAME.sh &
wait

[[ "{debug}" == "1" ]] && echo "Done"
'''.format(command=command,
           tasks_per_block=tasks_per_block,
           tasks_per_node=tasks_per_node,
           overrides=self.overrides,
           debug=debug_num)
        return x


class JsrunLauncher(Launcher):
    """  Worker launcher that wraps the user's command with the Jsrun launch framework
    to launch multiple cmd invocations in parallel on a single job allocation

    """
    def __init__(self, debug: bool = True, overrides: str = ''):
        """
        Parameters
        ----------

        overrides: str
             This string will be passed to the JSrun launcher. Default: ''
        """
        super().__init__(debug=debug)
        self.overrides = overrides

    def __call__(self, command, tasks_per_node, nodes_per_block):
        """
        Args:
        - command (string): The command string to be launched
        - tasks_per_node (int) : Workers to launch per node
        - nodes_per_block (int) : Number of nodes in a block

        """

        tasks_per_block = tasks_per_node * nodes_per_block
<<<<<<< HEAD
        debug_num = bool_to_num(self.debug)
=======
        debug_num = int(self.debug)
>>>>>>> c0bfce15

        x = '''set -e
WORKERCOUNT={tasks_per_block}

cat << JSRUN_EOF > cmd_$JOBNAME.sh
{command}
JSRUN_EOF
chmod a+x cmd_$JOBNAME.sh

jsrun -n {tasks_per_block} -r {tasks_per_node} {overrides} /bin/bash cmd_$JOBNAME.sh &
wait

[[ "{debug}" == "1" ]] && echo "Done"
'''.format(command=command,
           tasks_per_block=tasks_per_block,
           tasks_per_node=tasks_per_node,
           overrides=self.overrides,
           debug=debug_num)
        return x


if __name__ == '__main__':

    s = SingleNodeLauncher()
    wrapped = s("hello", 1, 1)
    print(wrapped)<|MERGE_RESOLUTION|>--- conflicted
+++ resolved
@@ -84,13 +84,8 @@
 
         """
         task_blocks = tasks_per_node * nodes_per_block
-<<<<<<< HEAD
-        fail_on_any_num = bool_to_num(self.fail_on_any)
-        debug_num = bool_to_num(self.debug)
-=======
         fail_on_any_num = int(self.fail_on_any)
         debug_num = int(self.debug)
->>>>>>> c0bfce15
 
         x = '''set -e
 export CORES=$(getconf _NPROCESSORS_ONLN)
@@ -154,11 +149,7 @@
 
         """
         task_blocks = tasks_per_node * nodes_per_block
-<<<<<<< HEAD
-        debug_num = bool_to_num(self.debug)
-=======
-        debug_num = int(self.debug)
->>>>>>> c0bfce15
+        debug_num = int(self.debug)
 
         x = '''set -e
 export CORES=$(getconf _NPROCESSORS_ONLN)
@@ -222,11 +213,7 @@
 
         """
         task_blocks = tasks_per_node * nodes_per_block
-<<<<<<< HEAD
-        debug_num = bool_to_num(self.debug)
-=======
-        debug_num = int(self.debug)
->>>>>>> c0bfce15
+        debug_num = int(self.debug)
 
         x = '''set -e
 export CORES=$(getconf _NPROCESSORS_ONLN)
@@ -278,11 +265,7 @@
 
         """
         task_blocks = tasks_per_node * nodes_per_block
-<<<<<<< HEAD
-        debug_num = bool_to_num(self.debug)
-=======
-        debug_num = int(self.debug)
->>>>>>> c0bfce15
+        debug_num = int(self.debug)
 
         x = '''set -e
 export CORES=$(getconf _NPROCESSORS_ONLN)
@@ -329,11 +312,7 @@
 
         """
         task_blocks = tasks_per_node * nodes_per_block
-<<<<<<< HEAD
-        debug_num = bool_to_num(self.debug)
-=======
-        debug_num = int(self.debug)
->>>>>>> c0bfce15
+        debug_num = int(self.debug)
 
         x = '''set -e
 export CORES=$SLURM_CPUS_ON_NODE
@@ -385,11 +364,7 @@
 
         """
         task_blocks = tasks_per_node * nodes_per_block
-<<<<<<< HEAD
-        debug_num = bool_to_num(self.debug)
-=======
-        debug_num = int(self.debug)
->>>>>>> c0bfce15
+        debug_num = int(self.debug)
 
         x = '''set -e
 export CORES=$SLURM_CPUS_ON_NODE
@@ -463,11 +438,7 @@
         """
 
         tasks_per_block = tasks_per_node * nodes_per_block
-<<<<<<< HEAD
-        debug_num = bool_to_num(self.debug)
-=======
-        debug_num = int(self.debug)
->>>>>>> c0bfce15
+        debug_num = int(self.debug)
 
         x = '''set -e
 WORKERCOUNT={tasks_per_block}
@@ -515,11 +486,7 @@
         """
 
         tasks_per_block = tasks_per_node * nodes_per_block
-<<<<<<< HEAD
-        debug_num = bool_to_num(self.debug)
-=======
-        debug_num = int(self.debug)
->>>>>>> c0bfce15
+        debug_num = int(self.debug)
 
         x = '''set -e
 WORKERCOUNT={tasks_per_block}
