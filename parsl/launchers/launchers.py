from abc import ABCMeta, abstractmethod
import logging

from parsl.utils import RepresentationMixin

logger = logging.getLogger(__name__)


class Launcher(RepresentationMixin, metaclass=ABCMeta):
    """ Launcher base class to enforce launcher interface
    """
    def __init__(self, debug: bool = True):
        self.debug = debug

    @abstractmethod
    def __call__(self, command: str, tasks_per_node: int, nodes_per_block: int) -> str:
        """ Wraps the command with the Launcher calls.
        """
        pass


class SimpleLauncher(Launcher):
    """ Does no wrapping. Just returns the command as-is
    """
    def __init_(self, debug: bool = True):
        super().__init__(debug=debug)

    def __call__(self, command: str, tasks_per_node, nodes_per_block) -> str:
        """
        Args:
        - command (string): The command string to be launched
        - task_block (string) : bash evaluated string.

        """
        return command


class WrappedLauncher(Launcher):
    """Wraps the command by prepending commands before a user's command

    As an example, the wrapped launcher can be used to launch a command
    inside a docker contain by prepending the proper docker invocation"""

    def __init__(self, prepend: str, debug: bool = True):
        """
        Args:
             prepend (str): Command to use before the launcher (e.g., ``time``)
        """
        super().__init__(debug=debug)
        self.prepend = prepend

    def __call__(self, command, tasks_per_node, nodes_per_block, debug=True):
        if tasks_per_node > 1:
            logger.warning('WrappedLauncher ignores the number of tasks per node. '
                           'You may be getting fewer workers than expected')
        if nodes_per_block > 1:
            logger.warning('WrappedLauncher ignores the number of nodes per block. '
                           'You may be getting fewer workers than expected')
        return "{0} {1}".format(self.prepend, command)


class SingleNodeLauncher(Launcher):
    """ Worker launcher that wraps the user's command with the framework to
    launch multiple command invocations in parallel. This wrapper sets the
    bash env variable CORES to the number of cores on the machine. By setting
    task_blocks to an integer or to a bash expression the number of invocations
    of the command to be launched can be controlled.
    """
<<<<<<< HEAD
    def __call__(self, command, tasks_per_node, nodes_per_block, fail_on_any=False) -> str:
=======
    def __init__(self, debug: bool = True, fail_on_any: bool = False):
        super().__init__(debug=debug)
        self.fail_on_any = fail_on_any

    def __call__(self, command, tasks_per_node, nodes_per_block):
>>>>>>> c0bfce15
        """
        Args:
        - command (string): The command string to be launched
        - task_block (string) : bash evaluated string.
        - fail_on_any: If True, return a nonzero exit code if any worker failed, otherwise zero;
                       if False, return a nonzero exit code if all workers failed, otherwise zero.

        """
        task_blocks = tasks_per_node * nodes_per_block
        fail_on_any_num = int(self.fail_on_any)
        debug_num = int(self.debug)

        x = '''set -e
export CORES=$(getconf _NPROCESSORS_ONLN)
[[ "{debug}" == "1" ]] && echo "Found cores : $CORES"
WORKERCOUNT={task_blocks}
FAILONANY={fail_on_any}

CMD() {{
{command}
}}
for COUNT in $(seq 1 1 $WORKERCOUNT); do
    [[ "{debug}" == "1" ]] && echo "Launching worker: $COUNT"
    CMD $COUNT &
done

ALLFAILED=1
ANYFAILED=0
for COUNT in $(seq 1 1 $WORKERCOUNT); do
    wait -n
    if [ "$?" != "0" ]; then
        ANYFAILED=1
    else
        ALLFAILED=0
    fi
done

[[ "{debug}" == "1" ]] && echo "All workers done"
if [ "$FAILONANY" == "1" ]; then
    exit $ANYFAILED
else
    exit $ALLFAILED
fi
'''.format(command=command,
           task_blocks=task_blocks,
           debug=debug_num,
           fail_on_any=fail_on_any_num)
        return x


class GnuParallelLauncher(Launcher):
    """ Worker launcher that wraps the user's command with the framework to
    launch multiple command invocations via GNU parallel sshlogin.

    This wrapper sets the bash env variable CORES to the number of cores on the
    machine.

    This launcher makes the following assumptions:
    - GNU parallel is installed and can be located in $PATH
    - Paswordless SSH login is configured between the controller node and the
      target nodes.
    - The provider makes available the $PBS_NODEFILE environment variable
    """
<<<<<<< HEAD
    def __call__(self, command, tasks_per_node, nodes_per_block) -> str:
=======
    def __init__(self, debug: bool = True):
        super().__init__(debug=debug)

    def __call__(self, command, tasks_per_node, nodes_per_block):
>>>>>>> c0bfce15
        """
        Args:
        - command (string): The command string to be launched
        - task_block (string) : bash evaluated string.

        """
        task_blocks = tasks_per_node * nodes_per_block
        debug_num = int(self.debug)

        x = '''set -e
export CORES=$(getconf _NPROCESSORS_ONLN)
[[ "{debug}" == "1" ]] && echo "Found cores : $CORES"
WORKERCOUNT={task_blocks}

# Deduplicate the nodefile
SSHLOGINFILE="$JOBNAME.nodes"
if [ -z "$PBS_NODEFILE" ]; then
    echo "localhost" > $SSHLOGINFILE
else
    sort -u $PBS_NODEFILE > $SSHLOGINFILE
fi

cat << PARALLEL_CMD_EOF > cmd_$JOBNAME.sh
{command}
PARALLEL_CMD_EOF
chmod u+x cmd_$JOBNAME.sh

#file to contain the commands to parallel
PFILE=cmd_${{JOBNAME}}.sh.parallel

# Truncate the file
cp /dev/null $PFILE

for COUNT in $(seq 1 1 $WORKERCOUNT)
do
    echo "sh cmd_$JOBNAME.sh" >> $PFILE
done

parallel --env _ --joblog "$JOBNAME.sh.parallel.log" \
    --sshloginfile $SSHLOGINFILE --jobs {tasks_per_node} < $PFILE

[[ "{debug}" == "1" ]] && echo "All workers done"
'''.format(command=command,
           tasks_per_node=tasks_per_node,
           task_blocks=task_blocks,
           debug=debug_num)
        return x


class MpiExecLauncher(Launcher):
    """ Worker launcher that wraps the user's command with the framework to
    launch multiple command invocations via mpiexec.

    This wrapper sets the bash env variable CORES to the number of cores on the
    machine.

    This launcher makes the following assumptions:
    - mpiexec is installed and can be located in $PATH
    - The provider makes available the $PBS_NODEFILE environment variable
    """
<<<<<<< HEAD
    def __call__(self, command, tasks_per_node, nodes_per_block) -> str:
=======
    def __init__(self, debug: bool = True):
        super().__init__(debug=debug)

    def __call__(self, command, tasks_per_node, nodes_per_block):
>>>>>>> c0bfce15
        """
        Args:
        - command (string): The command string to be launched
        - task_block (string) : bash evaluated string.

        """
        task_blocks = tasks_per_node * nodes_per_block
        debug_num = int(self.debug)

        x = '''set -e
export CORES=$(getconf _NPROCESSORS_ONLN)
[[ "{debug}" == "1" ]] && echo "Found cores : $CORES"
WORKERCOUNT={task_blocks}

# Deduplicate the nodefile
HOSTFILE="$JOBNAME.nodes"
if [ -z "$PBS_NODEFILE" ]; then
    echo "localhost" > $HOSTFILE
else
    sort -u $PBS_NODEFILE > $HOSTFILE
fi

cat << MPIEXEC_EOF > cmd_$JOBNAME.sh
{command}
MPIEXEC_EOF
chmod u+x cmd_$JOBNAME.sh

mpiexec --bind-to none -n $WORKERCOUNT --hostfile $HOSTFILE /usr/bin/sh cmd_$JOBNAME.sh

[[ "{debug}" == "1" ]] && echo "All workers done"
'''.format(command=command,
           task_blocks=task_blocks,
           debug=debug_num)
        return x


class MpiRunLauncher(Launcher):
    """ Worker launcher that wraps the user's command with the framework to
    launch multiple command invocations via mpirun.

    This wrapper sets the bash env variable CORES to the number of cores on the
    machine.

    This launcher makes the following assumptions:
    - mpirun is installed and can be located in $PATH
    - The provider makes available the $PBS_NODEFILE environment variable
    """
    def __init__(self, debug: bool = True, bash_location: str = '/bin/bash'):
        super().__init__(debug=debug)
        self.bash_location = bash_location

    def __call__(self, command, tasks_per_node, nodes_per_block):
        """
        Args:
        - command (string): The command string to be launched
        - task_block (string) : bash evaluated string.

        """
        task_blocks = tasks_per_node * nodes_per_block
        debug_num = int(self.debug)

        x = '''set -e
export CORES=$(getconf _NPROCESSORS_ONLN)
[[ "{debug}" == "1" ]] && echo "Found cores : $CORES"
WORKERCOUNT={task_blocks}

cat << MPIRUN_EOF > cmd_$JOBNAME.sh
{command}
MPIRUN_EOF
chmod u+x cmd_$JOBNAME.sh

mpirun -np $WORKERCOUNT {bash_location} cmd_$JOBNAME.sh

[[ "{debug}" == "1" ]] && echo "All workers done"
'''.format(command=command,
           task_blocks=task_blocks,
           bash_location=self.bash_location,
           debug=debug_num)
        return x


class SrunLauncher(Launcher):
    """ Worker launcher that wraps the user's command with the SRUN launch framework
    to launch multiple cmd invocations in parallel on a single job allocation.
    """

    def __init__(self, debug: bool = True, overrides: str = ''):
        """
        Parameters
        ----------

        overrides: str
             This string will be passed to the srun launcher. Default: ''
        """

        super().__init__(debug=debug)
        self.overrides = overrides

    def __call__(self, command, tasks_per_node, nodes_per_block) -> str:
        """
        Args:
        - command (string): The command string to be launched
        - task_block (string) : bash evaluated string.

        """
        task_blocks = tasks_per_node * nodes_per_block
        debug_num = int(self.debug)

        x = '''set -e
export CORES=$SLURM_CPUS_ON_NODE
export NODES=$SLURM_JOB_NUM_NODES

[[ "{debug}" == "1" ]] && echo "Found cores : $CORES"
[[ "{debug}" == "1" ]] && echo "Found nodes : $NODES"
WORKERCOUNT={task_blocks}

cat << SLURM_EOF > cmd_$SLURM_JOB_NAME.sh
{command}
SLURM_EOF
chmod a+x cmd_$SLURM_JOB_NAME.sh

srun --ntasks {task_blocks} -l {overrides} bash cmd_$SLURM_JOB_NAME.sh

[[ "{debug}" == "1" ]] && echo "Done"
'''.format(command=command,
           task_blocks=task_blocks,
           overrides=self.overrides,
           debug=debug_num)
        return x


class SrunMPILauncher(Launcher):
    """Launches as many workers as MPI tasks to be executed concurrently within a block.

    Use this launcher instead of SrunLauncher if each block will execute multiple MPI applications
    at the same time. Workers should be launched with independent Srun calls so as to setup the
    environment for MPI application launch.
    """
    def __init__(self, debug: bool = True, overrides: str = ''):
        """
        Parameters
        ----------

        overrides: str
             This string will be passed to the launcher. Default: ''
        """

        super().__init__(debug=debug)
        self.overrides = overrides

    def __call__(self, command, tasks_per_node, nodes_per_block) -> str:
        """
        Args:
        - command (string): The command string to be launched
        - task_block (string) : bash evaluated string.

        """
        task_blocks = tasks_per_node * nodes_per_block
        debug_num = int(self.debug)

        x = '''set -e
export CORES=$SLURM_CPUS_ON_NODE
export NODES=$SLURM_JOB_NUM_NODES

[[ "{debug}" == "1" ]] && echo "Found cores : $CORES"
[[ "{debug}" == "1" ]] && echo "Found nodes : $NODES"
WORKERCOUNT={task_blocks}

cat << SLURM_EOF > cmd_$SLURM_JOB_NAME.sh
{command}
SLURM_EOF
chmod a+x cmd_$SLURM_JOB_NAME.sh

TASKBLOCKS={task_blocks}

# If there are more taskblocks to be launched than nodes use
if (( "$TASKBLOCKS" > "$NODES" ))
then
    [[ "{debug}" == "1" ]] && echo "TaskBlocks:$TASKBLOCKS > Nodes:$NODES"
    CORES_PER_BLOCK=$(($NODES * $CORES / $TASKBLOCKS))
    for blk in $(seq 1 1 $TASKBLOCKS):
    do
        srun --ntasks $CORES_PER_BLOCK -l {overrides} bash cmd_$SLURM_JOB_NAME.sh &
    done
    wait
else
    # A Task block could be integer multiples of Nodes
    [[ "{debug}" == "1" ]] && echo "TaskBlocks:$TASKBLOCKS <= Nodes:$NODES"
    NODES_PER_BLOCK=$(( $NODES / $TASKBLOCKS ))
    for blk in $(seq 1 1 $TASKBLOCKS):
    do
        srun --exclusive --nodes $NODES_PER_BLOCK -l {overrides} bash cmd_$SLURM_JOB_NAME.sh &
    done
    wait

fi


[[ "{debug}" == "1" ]] && echo "Done"
'''.format(command=command,
           task_blocks=task_blocks,
           overrides=self.overrides,
           debug=debug_num)
        return x


class AprunLauncher(Launcher):
    """  Worker launcher that wraps the user's command with the Aprun launch framework
    to launch multiple cmd invocations in parallel on a single job allocation

    """
    def __init__(self, debug: bool = True, overrides: str = ''):
        """
        Parameters
        ----------

        overrides: str
             This string will be passed to the aprun launcher. Default: ''
        """
        super().__init__(debug=debug)
        self.overrides = overrides

    def __call__(self, command, tasks_per_node, nodes_per_block) -> str:
        """
        Args:
        - command (string): The command string to be launched
        - tasks_per_node (int) : Workers to launch per node
        - nodes_per_block (int) : Number of nodes in a block

        """

        tasks_per_block = tasks_per_node * nodes_per_block
        debug_num = int(self.debug)

        x = '''set -e
WORKERCOUNT={tasks_per_block}

cat << APRUN_EOF > cmd_$JOBNAME.sh
{command}
APRUN_EOF
chmod a+x cmd_$JOBNAME.sh

aprun -n {tasks_per_block} -N {tasks_per_node} {overrides} /bin/bash cmd_$JOBNAME.sh &
wait

[[ "{debug}" == "1" ]] && echo "Done"
'''.format(command=command,
           tasks_per_block=tasks_per_block,
           tasks_per_node=tasks_per_node,
           overrides=self.overrides,
           debug=debug_num)
        return x


class JsrunLauncher(Launcher):
    """  Worker launcher that wraps the user's command with the Jsrun launch framework
    to launch multiple cmd invocations in parallel on a single job allocation

    """
    def __init__(self, debug: bool = True, overrides: str = ''):
        """
        Parameters
        ----------

        overrides: str
             This string will be passed to the JSrun launcher. Default: ''
        """
        super().__init__(debug=debug)
        self.overrides = overrides

    def __call__(self, command, tasks_per_node, nodes_per_block):
        """
        Args:
        - command (string): The command string to be launched
        - tasks_per_node (int) : Workers to launch per node
        - nodes_per_block (int) : Number of nodes in a block

        """

        tasks_per_block = tasks_per_node * nodes_per_block
        debug_num = int(self.debug)

        x = '''set -e
WORKERCOUNT={tasks_per_block}

cat << JSRUN_EOF > cmd_$JOBNAME.sh
{command}
JSRUN_EOF
chmod a+x cmd_$JOBNAME.sh

jsrun -n {tasks_per_block} -r {tasks_per_node} {overrides} /bin/bash cmd_$JOBNAME.sh &
wait

[[ "{debug}" == "1" ]] && echo "Done"
'''.format(command=command,
           tasks_per_block=tasks_per_block,
           tasks_per_node=tasks_per_node,
           overrides=self.overrides,
           debug=debug_num)
        return x


if __name__ == '__main__':

    s = SingleNodeLauncher()
    wrapped = s("hello", 1, 1)
    print(wrapped)<|MERGE_RESOLUTION|>--- conflicted
+++ resolved
@@ -66,15 +66,12 @@
     task_blocks to an integer or to a bash expression the number of invocations
     of the command to be launched can be controlled.
     """
-<<<<<<< HEAD
-    def __call__(self, command, tasks_per_node, nodes_per_block, fail_on_any=False) -> str:
-=======
+
     def __init__(self, debug: bool = True, fail_on_any: bool = False):
         super().__init__(debug=debug)
         self.fail_on_any = fail_on_any
 
-    def __call__(self, command, tasks_per_node, nodes_per_block):
->>>>>>> c0bfce15
+    def __call__(self, command, tasks_per_node, nodes_per_block) -> str:
         """
         Args:
         - command (string): The command string to be launched
@@ -138,14 +135,10 @@
       target nodes.
     - The provider makes available the $PBS_NODEFILE environment variable
     """
-<<<<<<< HEAD
+    def __init__(self, debug: bool = True):
+        super().__init__(debug=debug)
+
     def __call__(self, command, tasks_per_node, nodes_per_block) -> str:
-=======
-    def __init__(self, debug: bool = True):
-        super().__init__(debug=debug)
-
-    def __call__(self, command, tasks_per_node, nodes_per_block):
->>>>>>> c0bfce15
         """
         Args:
         - command (string): The command string to be launched
@@ -206,14 +199,10 @@
     - mpiexec is installed and can be located in $PATH
     - The provider makes available the $PBS_NODEFILE environment variable
     """
-<<<<<<< HEAD
+    def __init__(self, debug: bool = True):
+        super().__init__(debug=debug)
+
     def __call__(self, command, tasks_per_node, nodes_per_block) -> str:
-=======
-    def __init__(self, debug: bool = True):
-        super().__init__(debug=debug)
-
-    def __call__(self, command, tasks_per_node, nodes_per_block):
->>>>>>> c0bfce15
         """
         Args:
         - command (string): The command string to be launched
